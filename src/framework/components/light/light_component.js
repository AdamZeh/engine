pc.extend(pc, function () {
    /**
     * @component
     * @name pc.LightComponent
     * @class The Light Component enables the Entity to light the scene. The light can be one of the
     * following types:
     * <ul>
     * <li><strong>directional</strong>: A directional light. The position of the attached entity has no effect. </li>
     * <li><strong>point</strong>: A point light.</li>
     * <li><strong>spot</strong>: A spot light.</li>
     * </ul>
     * @constructor Creates a new LightComponent. The constructor is for internal use only. To create a new Component use {@link pc.LightComponentSystem#addComponent}.
     * @param {pc.LightComponentSystem} system The ComponentSystem that created this Component
     * @param {pc.Entity} entity The Entity that this Component is attached to.
     * @property {String} type The type of light.
     * <ul>
     * <li><strong>directional</strong>: A light that is infinitely far away and lights the entire scene from one direction.</li>
     * <li><strong>point</strong>: A light that illuminates in all directions from a point.</li>
     * <li><strong>spot</strong>: A light that illuminates a cone.</li>
     * </ul>
     * @property {pc.Color} color The Color of the light
     * @property {Boolean} enabled Enable or disable the light
     * @property {Number} intensity The brightness of the light.
     * @property {Boolean} castShadows If enabled the light will cast shadows.
     * @property {Number} shadowDistance The distance from the viewpoint beyond which shadows are no longer rendered. (Directional lights only)
     * @property {Number} shadowResolution The size of the texture used for the shadow map. Avaialable sizes are 64, 128, 256, 512, 1024, 2048.
     * @property {Number} shadowBias The depth bias for tuning the appearance of the shadow mapping generated by this light.
     * @property {Number} normalOffsetBias Normal offset depth bias.
     * @property {Number} range The range of the light. (Point and spot lights only)
     * @property {Number} innerConeAngle The angle at which the spotlight cone starts to fade off. (Spot lights only)
     * @property {Number} outerConeAngle The angle at which the spotlight cone has faded to nothing. (Spot lights only)
     * @property {Number} falloffMode Controls the rate at which a light attentuates from its position. (Point and spot lights only)
     * <ul>
     * <li><strong>{@link pc.LIGHTFALLOFF_LINEAR}</strong>: Linear.</li>
     * <li><strong>{@link pc.LIGHTFALLOFF_INVERSESQUARED}</strong>: Inverse squared.</li>
     * </ul>
     * @extends pc.Component
     */
    var LightComponent = function LightComponent(system, entity) {
        this.on("set_type", this.onSetType, this);
        this.on("set_color", this.onSetColor, this);
        this.on("set_intensity", this.onSetIntensity, this);
        this.on("set_castShadows", this.onSetCastShadows, this);
        this.on("set_shadowDistance", this.onSetShadowDistance, this);
        this.on("set_shadowResolution", this.onSetShadowResolution, this);
        this.on("set_shadowBias", this.onSetShadowBias, this);
        this.on("set_normalOffsetBias", this.onSetNormalOffsetBias, this);
        this.on("set_range", this.onSetRange, this);
        this.on("set_innerConeAngle", this.onSetInnerConeAngle, this);
        this.on("set_outerConeAngle", this.onSetOuterConeAngle, this);
        this.on("set_falloffMode", this.onSetFalloffMode, this);
    };

    LightComponent = pc.inherits(LightComponent, pc.Component);

    Object.defineProperty(LightComponent.prototype, "enable", {
        get: function() {
            console.warn("WARNING: enable: Property is deprecated. Query enabled property instead.");
            return this.enabled;
        },
        set: function(value) {
            console.warn("WARNING: enable: Property is deprecated. Set enabled property instead.");
            this.enabled = value;
        },
    });

    pc.extend(LightComponent.prototype, {
        onSetType: function (name, oldValue, newValue) {
            if (oldValue !== newValue) {
                this.system.changeType(this, oldValue, newValue);

                // refresh light properties because changing the type does not reset the
                // light properties
                this.refreshProperties();
            }
        },

        refreshProperties: function() {
            this.onSetCastShadows("castShadows", this.castShadows, this.castShadows);
            this.onSetColor("color", this.color, this.color);
            this.onSetIntensity("intensity", this.intensity, this.intensity);
            this.onSetShadowDistance("shadowDistance", this.shadowDistance, this.shadowDistance);
            this.onSetShadowResolution("shadowResolution", this.shadowResolution, this.shadowResolution);
            this.onSetShadowBias("shadowBias", this.shadowBias, this.shadowBias);
            this.onSetNormalOffsetBias("normalOffsetBias", this.normalOffsetBias, this.normalOffsetBias);
            this.onSetRange("range", this.range, this.range);
            this.onSetInnerConeAngle("innerConeAngle", this.innerConeAngle, this.innerConeAngle);
            this.onSetOuterConeAngle("outerConeAngle", this.outerConeAngle, this.outerConeAngle);
            this.onSetFalloffMode("falloffMode", this.falloffMode, this.falloffMode);

            if (this.enabled && this.entity.enabled) {
                this.onEnable();
            }
        },

        onSetCastShadows: function (name, oldValue, newValue) {
            this.light.setCastShadows(newValue);
        },

        onSetColor: function (name, oldValue, newValue) {
            this.light.setColor(newValue);
        },

        onSetIntensity: function (name, oldValue, newValue) {
            this.light.setIntensity(newValue);
        },

        onSetShadowDistance: function (name, oldValue, newValue) {
            if (this.data.type === 'directional') {
                this.light.setShadowDistance(newValue);
            }
        },

        onSetShadowResolution: function (name, oldValue, newValue) {
            this.light.setShadowResolution(newValue);
        },

        onSetShadowBias: function (name, oldValue, newValue) {
            // remap the value to the range needed by the shaders
            this.light.setShadowBias(-0.01 * newValue);
        },

        onSetNormalOffsetBias: function (name, oldValue, newValue) {
            this.light.setNormalOffsetBias(newValue);
        },

        onSetRange: function (name, oldValue, newValue) {
            if (this.data.type === 'point' || this.data.type === 'spot') {
                this.light.setAttenuationEnd(newValue);
            }
        },

        onSetInnerConeAngle: function (name, oldValue, newValue) {
            if (this.data.type === 'spot') {
                this.light.setInnerConeAngle(newValue);
            }
        },

        onSetOuterConeAngle: function (name, oldValue, newValue) {
            if (this.data.type === 'spot') {
                this.light.setOuterConeAngle(newValue);
            }
        },

        onSetFalloffMode: function (name, oldValue, newValue) {
            if (this.data.type === 'point' || this.data.type === 'spot') {
                this.light.setFalloffMode(newValue);
            }
        },

        onEnable: function () {
            LightComponent._super.onEnable.call(this);

            this.light.setEnabled(true);

<<<<<<< HEAD
            var scene = this.system.app.scene;

            if (!scene.containsModel(model)) {
                scene.addModel(model);
=======
            var model = this.data.model;
            if (model) {
                var scene = this.system.context.scene;
                if (!scene.containsModel(model)) {
                    scene.addModel(model);
                }
>>>>>>> 0d85aadc
            }
        },

        onDisable: function () {
            LightComponent._super.onDisable.call(this);

            this.light.setEnabled(false);

<<<<<<< HEAD
            this.system.app.scene.removeModel(model);
=======
            var model = this.data.model;
            if (model) {
                var scene = this.system.context.scene;
                scene.removeModel(model);
            }
>>>>>>> 0d85aadc
        }
    });

    return {
        LightComponent: LightComponent
    };
}());<|MERGE_RESOLUTION|>--- conflicted
+++ resolved
@@ -153,19 +153,12 @@
 
             this.light.setEnabled(true);
 
-<<<<<<< HEAD
-            var scene = this.system.app.scene;
-
-            if (!scene.containsModel(model)) {
-                scene.addModel(model);
-=======
             var model = this.data.model;
             if (model) {
-                var scene = this.system.context.scene;
+                var scene = this.system.app.scene;
                 if (!scene.containsModel(model)) {
                     scene.addModel(model);
                 }
->>>>>>> 0d85aadc
             }
         },
 
@@ -174,15 +167,11 @@
 
             this.light.setEnabled(false);
 
-<<<<<<< HEAD
-            this.system.app.scene.removeModel(model);
-=======
             var model = this.data.model;
             if (model) {
-                var scene = this.system.context.scene;
+                var scene = this.system.app.scene;
                 scene.removeModel(model);
             }
->>>>>>> 0d85aadc
         }
     });
 

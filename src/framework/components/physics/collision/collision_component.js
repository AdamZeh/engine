pc.extend(pc.fw, function () {
    /**
     * @component
     * @name pc.fw.CollisionComponent
     * @constructor Create a new CollisionComponent
     * @class A collision volume. use this in conjunction with a {@link pc.fw.RigidBodyComponent} to make a collision volume that can be simulated using the physics engine.
     * <p>If the {@link pc.fw.Entity} does not have a {@link pc.fw.RigidBodyComponent} then this collision volume will act as a trigger volume. When an entity with a dynamic 
     * or kinematic body enters or leaves an entity with a trigger volume, both entities will receive trigger events.
     * <p>The following table shows all the events that can be fired between two Entities:
     * <table class="table table-striped table-condensed">
     *  <tr><td></td><td><strong>Rigid Body (Static)</strong></td><td><strong>Rigid Body (Dynamic or Kinematic)</strong></td><td><strong>Trigger Volume</strong></td></tr>
     *  <tr>
     *       <td><strong>Rigid Body (Static)</strong></td>
     *       <td>-</td>
     *       <td><ul class="list-group">
     *           <li class="list-group-item">contact</li>
     *           <li class="list-group-item">collisionstart</li>
     *           <li class="list-group-item">collisionend</li>
     *       </td>
     *       <td>-</td>
     *   </tr>
     *  <tr>
     *       <td><strong>Rigid Body (Dynamic or Kinematic)</strong></td>
     *       <td><ul class="list-group">
     *           <li class="list-group-item">contact</li>
     *           <li class="list-group-item">collisionstart</li>
     *           <li class="list-group-item">collisionend</li>
     *       </td>
     *       <td><ul class="list-group">
     *           <li class="list-group-item">contact</li>
     *           <li class="list-group-item">collisionstart</li>
     *           <li class="list-group-item">collisionend</li>
     *       </td>
     *       <td><ul class="list-group">
     *           <li class="list-group-item">triggerenter</li>
     *           <li class="list-group-item">triggerleave</li>
     *       </td>
     *   </tr>     
     *  <tr>
     *       <td><strong>Trigger Volume</strong></td>
     *       <td>-</td>
     *       <td><ul class="list-group">
     *           <li class="list-group-item">triggerenter</li>
     *           <li class="list-group-item">triggerleave</li>
     *       </td>
     *       <td>-</td>
     *   </tr>   
     * </table>
     * </p>
     * @param {pc.fw.CollisionComponentSystem} system The ComponentSystem that created this Component
     * @param {pc.fw.Entity} entity The Entity that this Component is attached to.     
     * @property {String} type The type of the collision volume. Defaults to 'box'. Can be one of the following:
     * <ul>
     * <li><strong>box</strong>: A box-shaped collision volume.</li>
     * <li><strong>sphere</strong>: A sphere-shaped collision volume.</li>
     * <li><strong>capsulse</strong>: A capsule-shaped collision volume.</li>
     * <li><strong>cylinder</strong>: A cylinder-shaped collision volume.</li>
     * <li><strong>mesh</strong>: A collision volume that uses a model asset as its shape.</li>
<<<<<<< HEAD
     * </ul>
     * @property {pc.Vec3} halfExtents The half-extents of the box-shaped collision volume in the x, y and z axes. Defaults to [0.5, 0.5, 0.5]
     * @property {Number} radius The radius of the sphere or capsule-shaped collision volumes. Defaults to 0.5
     * @property {Number} axis The local space axis with which the capsule-shaped collision volume's length is aligned. 0 for X, 1 for Y and 2 for Z. Defaults to 1 (Y-axis).
     * @property {Number} height The total height of the capsule-shaped collision volume from tip to tip. Defaults to 2.
=======
     * </ul>     
     * @property {pc.math.vec3} halfExtents The half-extents of the box-shaped collision volume in the x, y and z axes. Defaults to [0.5, 0.5, 0.5]
     * @property {pc.math.vec3} radius The radius of the sphere, capsule or cylinder-shaped collision volumes. Defaults to 0.5
     * @property {Number} axis The local space axis with which the capsule or cylinder-shaped collision volume's length is aligned. 0 for X, 1 for Y and 2 for Z. Defaults to 1 (Y-axis).
     * @property {Number} height The total height of the capsule or cylinder-shaped collision volume from tip to tip. Defaults to 2.
>>>>>>> 499bfa68
     * @property {String} asset The GUID of the asset for the model of the mesh collision volume.
     * @property {pc.scene.Model} model The model that is added to the scene graph for the mesh collision volume.
     * @extends pc.fw.Component
     */

    // Events Documentation   
    /**
     * @event
     * @name pc.fw.CollisionComponent#contact
     * @description The 'contact' event is fired when a contact occurs between two rigid bodies
     * @param {pc.fw.ContactResult} result Details of the contact between the two rigid bodies.
    */

    /**
     * @event
     * @name pc.fw.CollisionComponent#collisionstart
     * @description The 'collisionstart' event is fired when two rigid bodies start touching.
     * @param {pc.fw.ContactResult} result Details of the contact between the two Entities.
    */

    /**
     * @event
     * @name pc.fw.CollisionComponent#collisionend
     * @description The 'collisionend' event is fired two rigid-bodies stop touching.
     * @param {pc.fw.Entity} other The {@link pc.fw.Entity} that stopped touching this collision volume.
    */

    /**
     * @event
     * @name pc.fw.CollisionComponent#triggerenter
     * @description The 'triggerenter' event is fired when a rigid body enters a trigger volume.
     * a {@link pc.fw.RigidBodyComponent} attached.
     * @param {pc.fw.Entity} other The {@link pc.fw.Entity} that entered this collision volume.
    */

    /**
     * @event
     * @name pc.fw.CollisionComponent#triggerleave
     * @description The 'triggerleave' event is fired when a rigid body exits a trigger volume.
     * a {@link pc.fw.RigidBodyComponent} attached.
     * @param {pc.fw.Entity} other The {@link pc.fw.Entity} that exited this collision volume.
    */
    var CollisionComponent = function CollisionComponent (system, entity) {
        this.on('set_type', this.onSetType, this);
        this.on('set_halfExtents', this.onSetHalfExtents, this);
        this.on('set_radius', this.onSetRadius, this);
        this.on('set_height', this.onSetHeight, this);
        this.on('set_axis', this.onSetAxis, this);
        this.on("set_asset", this.onSetAsset, this);

        entity.on('livelink:updatetransform', this.onLiveLinkUpdateTransform, this);
        system.on('beforeremove', this.onBeforeRemove, this);
    };
    CollisionComponent = pc.inherits(CollisionComponent, pc.fw.Component);
    
    pc.extend(CollisionComponent.prototype, {

        onSetType: function (name, oldValue, newValue) {
            if (oldValue !== newValue) {
                this.system.changeType(this, oldValue, newValue);
            }
        },

        onSetHalfExtents: function (name, oldValue, newValue) {
            if (this.data.type === 'box') {
                this.system.recreatePhysicalShapes(this);
            }
        },

        onSetRadius: function (name, oldValue, newValue) {
            if (this.data.type === 'sphere' || this.data.type === 'capsule' || this.data.type === 'cylinder') {
                this.system.recreatePhysicalShapes(this);
            }
        },

        onSetHeight: function (name, oldValue, newValue) {
            if ((this.data.type === 'capsule') || (this.data.type === 'cylinder')) {
                this.system.recreatePhysicalShapes(this);
            }
        },

        onSetAxis: function (name, oldValue, newValue) {
            if ((this.data.type === 'capsule') || (this.data.type === 'cylinder')) {
                this.system.recreatePhysicalShapes(this);
            }
        },

        onSetAsset: function (name, oldValue, newValue) {
            if (this.data.type === 'mesh') {
                this.system.recreatePhysicalShapes(this);
            }
        },
 
        /**
         * Handle an update over livelink from the tools updating the Entities transform
         */
        onLiveLinkUpdateTransform: function (position, rotation, scale) {
            this.system.onTransformChanged(this, position, rotation, scale);
        },

        onBeforeRemove: function(entity, component) {
            if (this === component) {
                entity.off('livelink:updatetransform', this.onLiveLinkUpdateTransform, this);
                this.system.off('beforeremove', this.onBeforeRemove, this);
            }
        }
    });

    return {
        CollisionComponent: CollisionComponent
    };
}());<|MERGE_RESOLUTION|>--- conflicted
+++ resolved
@@ -56,19 +56,11 @@
      * <li><strong>capsulse</strong>: A capsule-shaped collision volume.</li>
      * <li><strong>cylinder</strong>: A cylinder-shaped collision volume.</li>
      * <li><strong>mesh</strong>: A collision volume that uses a model asset as its shape.</li>
-<<<<<<< HEAD
      * </ul>
      * @property {pc.Vec3} halfExtents The half-extents of the box-shaped collision volume in the x, y and z axes. Defaults to [0.5, 0.5, 0.5]
-     * @property {Number} radius The radius of the sphere or capsule-shaped collision volumes. Defaults to 0.5
-     * @property {Number} axis The local space axis with which the capsule-shaped collision volume's length is aligned. 0 for X, 1 for Y and 2 for Z. Defaults to 1 (Y-axis).
-     * @property {Number} height The total height of the capsule-shaped collision volume from tip to tip. Defaults to 2.
-=======
-     * </ul>     
-     * @property {pc.math.vec3} halfExtents The half-extents of the box-shaped collision volume in the x, y and z axes. Defaults to [0.5, 0.5, 0.5]
-     * @property {pc.math.vec3} radius The radius of the sphere, capsule or cylinder-shaped collision volumes. Defaults to 0.5
+     * @property {Number} radius The radius of the sphere, capsule or cylinder-shaped collision volumes. Defaults to 0.5
      * @property {Number} axis The local space axis with which the capsule or cylinder-shaped collision volume's length is aligned. 0 for X, 1 for Y and 2 for Z. Defaults to 1 (Y-axis).
      * @property {Number} height The total height of the capsule or cylinder-shaped collision volume from tip to tip. Defaults to 2.
->>>>>>> 499bfa68
      * @property {String} asset The GUID of the asset for the model of the mesh collision volume.
      * @property {pc.scene.Model} model The model that is added to the scene graph for the mesh collision volume.
      * @extends pc.fw.Component

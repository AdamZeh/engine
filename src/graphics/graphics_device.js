pc.extend(pc, function () {
    'use strict';

    var EVENT_RESIZE = 'resizecanvas';

    // Exceptions
    function UnsupportedBrowserError(message) {
        this.name = "UnsupportedBrowserError";
        this.message = (message || "");
    }
    UnsupportedBrowserError.prototype = Error.prototype;

    function ContextCreationError(message) {
        this.name = "ContextCreationError";
        this.message = (message || "");
    }
    ContextCreationError.prototype = Error.prototype;

    var _contextLostHandler = function () {
        logWARNING("Context lost.");
    };

    var _contextRestoredHandler = function () {
        logINFO("Context restored.");
    };

    var _createContext = function (canvas, options) {
        var names = ["webgl", "experimental-webgl"];
        var context = null;
        for (var i = 0; i < names.length; i++) {
            try {
                context = canvas.getContext(names[i], options);
            } catch(e) {}
            if (context) {
                break;
            }
        }
        return context;
    };

    var _downsampleImage = function (image, size) {
        var srcW = image.width;
        var srcH = image.height;

        if ((srcW > size) || (srcH > size)) {
            var scale = size / Math.max(srcW, srcH);
            var dstW = Math.floor(srcW * scale);
            var dstH = Math.floor(srcH * scale);

            console.warn('Image dimensions larger than max supported texture size of ' + size + '. ' +
                         'Resizing from ' + srcW + ', ' + srcH + ' to ' + dstW + ', ' + dstH + '.');

            var canvas = document.createElement('canvas');
            canvas.width = dstW;
            canvas.height = dstH;

            var context = canvas.getContext('2d');
            context.drawImage(image, 0, 0, srcW, srcH, 0, 0, dstW, dstH);

            return canvas;
        }

        return image;
    };

    function _isIE() {
        var ua = window.navigator.userAgent;
        var msie = ua.indexOf("MSIE ");
        var trident = navigator.userAgent.match(/Trident.*rv\:11\./);

        return (msie > 0 || !!trident);
    };

    /**
     * @name pc.GraphicsDevice
     * @class The graphics device manages the underlying graphics context. It is responsible
     * for submitting render state changes and graphics primitives to the hardware. A graphics
     * device is tied to a specific canvas HTML element. It is valid to have more than one
     * canvas element per page and create a new graphics device against each.
     * @constructor Creates a new graphics device.
     * @param {Object} canvas The canvas to which the graphics device is tied.
     * @property {Number} width Width of the back buffer in pixels (read-only).
     * @property {Number} height Height of the back buffer in pixels (read-only).
     * @property {Number} maxAnisotropy The maximum supported texture anisotropy setting (read-only).
     * @property {Number} maxCubeMapSize The maximum supported dimension of a cube map (read-only).
     * @property {Number} maxTextureSize The maximum supported dimension of a texture (read-only).
     * is attached is fullscreen or not.
     */

     /**
     * @event
     * @name pc.GraphicsDevice#resizecanvas
     * @description The 'resizecanvas' event is fired when the canvas is resized
     * @param {Number} width The new width of the canvas in pixels
     * @param {Number} height The new height of the canvas in pixels
    */
    var GraphicsDevice = function (canvas) {
        this.gl = undefined;
        this.canvas = canvas;
        this.shader = null;
        this.indexBuffer = null;
        this.vertexBuffers = [];
        this.precision = "highp";
        this.enableAutoInstancing = true;
        this.autoInstancingMaxObjects = 16384;
        this.attributesInvalidated = true;
        this.boundBuffer = [];
        this.instancedAttribs = {};
        this.enabledAttributes = {};
        this.textureUnits = [];
        this.commitFunction = {};

        if (!window.WebGLRenderingContext) {
            throw new pc.UnsupportedBrowserError();
        }

        // Retrieve the WebGL context
        this.gl = _createContext(canvas);
        var gl = this.gl;

        if (!this.gl) {
            throw new pc.ContextCreationError();
        }

        // put the rest of the contructor in a function
        // so that the constructor remains small. Small constructors
        // are optimized by Firefox due to type inference
        (function() {

            canvas.addEventListener("webglcontextlost", _contextLostHandler, false);
            canvas.addEventListener("webglcontextrestored", _contextRestoredHandler, false);

            this.canvas        = canvas;
            this.shader        = null;
            this.indexBuffer   = null;
            this.vertexBuffers = [];
            this.precision     = 'highp';

            this.maxTextureSize = gl.getParameter(gl.MAX_TEXTURE_SIZE);
            this.maxCubeMapSize = gl.getParameter(gl.MAX_CUBE_MAP_TEXTURE_SIZE);

            // Query the precision supported by ints and floats in vertex and fragment shaders
            var vertexShaderPrecisionHighpFloat = gl.getShaderPrecisionFormat(gl.VERTEX_SHADER, gl.HIGH_FLOAT);
            var vertexShaderPrecisionMediumpFloat = gl.getShaderPrecisionFormat(gl.VERTEX_SHADER, gl.MEDIUM_FLOAT);
            var vertexShaderPrecisionLowpFloat = gl.getShaderPrecisionFormat(gl.VERTEX_SHADER, gl.LOW_FLOAT);

            var fragmentShaderPrecisionHighpFloat = gl.getShaderPrecisionFormat(gl.FRAGMENT_SHADER, gl.HIGH_FLOAT);
            var fragmentShaderPrecisionMediumpFloat = gl.getShaderPrecisionFormat(gl.FRAGMENT_SHADER, gl.MEDIUM_FLOAT );
            var fragmentShaderPrecisionLowpFloat = gl.getShaderPrecisionFormat(gl.FRAGMENT_SHADER, gl.LOW_FLOAT);

            var vertexShaderPrecisionHighpInt = gl.getShaderPrecisionFormat(gl.VERTEX_SHADER, gl.HIGH_INT);
            var vertexShaderPrecisionMediumpInt = gl.getShaderPrecisionFormat(gl.VERTEX_SHADER, gl.MEDIUM_INT);
            var vertexShaderPrecisionLowpInt = gl.getShaderPrecisionFormat(gl.VERTEX_SHADER, gl.LOW_INT);

            var fragmentShaderPrecisionHighpInt = gl.getShaderPrecisionFormat(gl.FRAGMENT_SHADER, gl.HIGH_INT);
            var fragmentShaderPrecisionMediumpInt = gl.getShaderPrecisionFormat(gl.FRAGMENT_SHADER, gl.MEDIUM_INT);
            var fragmentShaderPrecisionLowpInt = gl.getShaderPrecisionFormat(gl.FRAGMENT_SHADER, gl.LOW_INT);

            var highpAvailable = vertexShaderPrecisionHighpFloat.precision > 0 && fragmentShaderPrecisionHighpFloat.precision > 0;
            var mediumpAvailable = vertexShaderPrecisionMediumpFloat.precision > 0 && fragmentShaderPrecisionMediumpFloat.precision > 0;

            if (!highpAvailable) {
                if (mediumpAvailable) {
                    this.precision = "mediump";
                    console.warn("WARNING: highp not supported, using mediump");
                } else {
                    this.precision = "lowp";
                    console.warn( "WARNING: highp and mediump not supported, using lowp" );
                }
            }

            this.defaultClearOptions = {
                color: [0, 0, 0, 1],
                depth: 1,
                flags: pc.CLEARFLAG_COLOR | pc.CLEARFLAG_DEPTH
            };

            this.glAddress = [
                gl.REPEAT,
                gl.CLAMP_TO_EDGE,
                gl.MIRRORED_REPEAT
            ];

            this.glBlendEquation = [
                gl.FUNC_ADD,
                gl.FUNC_SUBTRACT,
                gl.FUNC_REVERSE_SUBTRACT
            ];

            this.glBlendFunction = [
                gl.ZERO,
                gl.ONE,
                gl.SRC_COLOR,
                gl.ONE_MINUS_SRC_COLOR,
                gl.DST_COLOR,
                gl.ONE_MINUS_DST_COLOR,
                gl.SRC_ALPHA,
                gl.SRC_ALPHA_SATURATE,
                gl.ONE_MINUS_SRC_ALPHA,
                gl.DST_ALPHA,
                gl.ONE_MINUS_DST_ALPHA
            ];

            this.glClearFlag = [
                0,
                gl.COLOR_BUFFER_BIT,
                gl.DEPTH_BUFFER_BIT,
                gl.COLOR_BUFFER_BIT | gl.DEPTH_BUFFER_BIT,
                gl.STENCIL_BUFFER_BIT,
                gl.STENCIL_BUFFER_BIT | gl.COLOR_BUFFER_BIT,
                gl.STENCIL_BUFFER_BIT | gl.DEPTH_BUFFER_BIT,
                gl.STENCIL_BUFFER_BIT | gl.COLOR_BUFFER_BIT | gl.DEPTH_BUFFER_BIT
            ];

            this.glFilter = [
                gl.NEAREST,
                gl.LINEAR,
                gl.NEAREST_MIPMAP_NEAREST,
                gl.NEAREST_MIPMAP_LINEAR,
                gl.LINEAR_MIPMAP_NEAREST,
                gl.LINEAR_MIPMAP_LINEAR
            ];

            this.glPrimitive = [
                gl.POINTS,
                gl.LINES,
                gl.LINE_LOOP,
                gl.LINE_STRIP,
                gl.TRIANGLES,
                gl.TRIANGLE_STRIP,
                gl.TRIANGLE_FAN
            ];

            this.glType = [
                gl.BYTE,
                gl.UNSIGNED_BYTE,
                gl.SHORT,
                gl.UNSIGNED_SHORT,
                gl.INT,
                gl.UNSIGNED_INT,
                gl.FLOAT
            ];

            // Initialize extensions
            this.extTextureFloat = gl.getExtension("OES_texture_float");
            this.extTextureFloatLinear = gl.getExtension("OES_texture_float_linear");
            this.extTextureHalfFloat = gl.getExtension("OES_texture_half_float");

            this.maxVertexTextures = gl.getParameter(gl.MAX_VERTEX_TEXTURE_IMAGE_UNITS);
            this.supportsBoneTextures = this.extTextureFloat && this.maxVertexTextures > 0;

            // Test if we can render to floating-point RGBA texture
            this.extTextureFloatRenderable = !!this.extTextureFloat;
            if (this.extTextureFloat) {
                var __texture = gl.createTexture();
                gl.bindTexture(gl.TEXTURE_2D, __texture);
                gl.texParameteri(gl.TEXTURE_2D, gl.TEXTURE_MIN_FILTER, gl.NEAREST);
                gl.texParameteri(gl.TEXTURE_2D, gl.TEXTURE_MAG_FILTER, gl.NEAREST);
                gl.texParameteri(gl.TEXTURE_2D, gl.TEXTURE_WRAP_S, gl.CLAMP_TO_EDGE);
                gl.texParameteri(gl.TEXTURE_2D, gl.TEXTURE_WRAP_T, gl.CLAMP_TO_EDGE);

                var __width = 2;
                var __height = 2;
                gl.texImage2D(gl.TEXTURE_2D, 0, gl.RGBA, __width, __height, 0, gl.RGBA, gl.FLOAT, null);

                // Try to use this texture as a render target.
                var __fbo = gl.createFramebuffer();
                gl.bindFramebuffer(gl.FRAMEBUFFER, __fbo);
                gl.framebufferTexture2D(gl.FRAMEBUFFER, gl.COLOR_ATTACHMENT0, gl.TEXTURE_2D, __texture, 0);
                gl.bindTexture(gl.TEXTURE_2D, null);
                // It is legal for a WebGL implementation exposing the OES_texture_float extension to
                // support floating-point textures but not as attachments to framebuffer objects.
                if (gl.checkFramebufferStatus(gl.FRAMEBUFFER) != gl.FRAMEBUFFER_COMPLETE) {
                    this.extTextureFloatRenderable = false;
                }
            }

            this.extTextureLod = gl.getExtension('EXT_shader_texture_lod');

            this.fragmentUniformsCount = gl.getParameter(gl.MAX_FRAGMENT_UNIFORM_VECTORS);
            this.samplerCount = gl.getParameter(gl.MAX_TEXTURE_IMAGE_UNITS);

            this.extDepthTexture = null; //gl.getExtension("WEBKIT_WEBGL_depth_texture");
            this.extStandardDerivatives = gl.getExtension("OES_standard_derivatives");
            if (this.extStandardDerivatives) {
                gl.hint(this.extStandardDerivatives.FRAGMENT_SHADER_DERIVATIVE_HINT_OES, gl.NICEST);
            }

            this.extTextureFilterAnisotropic = gl.getExtension('EXT_texture_filter_anisotropic');
            if (!this.extTextureFilterAnisotropic) {
                this.extTextureFilterAnisotropic = gl.getExtension('WEBKIT_EXT_texture_filter_anisotropic');
            }

            this.extCompressedTextureS3TC = gl.getExtension('WEBGL_compressed_texture_s3tc');
            if (!this.extCompressedTextureS3TC) {
                this.extCompressedTextureS3TC = gl.getExtension('WEBKIT_WEBGL_compressed_texture_s3tc');
            }

            if (this.extCompressedTextureS3TC) {
                if (_isIE()) {
                    // IE 11 can't use mip maps with S3TC
                    this.extCompressedTextureS3TC = false;
                }
            }

            if (this.extCompressedTextureS3TC) {
                var formats = gl.getParameter(gl.COMPRESSED_TEXTURE_FORMATS);
                for (var i = 0; i < formats.length; i++) {
                    switch (formats[i]) {
                        case this.extCompressedTextureS3TC.COMPRESSED_RGB_S3TC_DXT1_EXT:
                            break;
                        case this.extCompressedTextureS3TC.COMPRESSED_RGBA_S3TC_DXT1_EXT:
                            break;
                        case this.extCompressedTextureS3TC.COMPRESSED_RGBA_S3TC_DXT3_EXT:
                            break;
                        case this.extCompressedTextureS3TC.COMPRESSED_RGBA_S3TC_DXT5_EXT:
                            break;
                        default:
                            break;
                    }
                }
            }

<<<<<<< HEAD
            this.extInstancing = gl.getExtension("ANGLE_instanced_arrays");
            if (this.enableAutoInstancing && !this.extInstancing) this.enableAutoInstancing = false;

=======
            this.extCompressedTextureETC1 = gl.getExtension('WEBGL_compressed_texture_etc1');
>>>>>>> 73a7a973
            this.extDrawBuffers = gl.getExtension('EXT_draw_buffers');
            this.maxDrawBuffers = this.extDrawBuffers ? gl.getParameter(this.extDrawBuffers.MAX_DRAW_BUFFERS_EXT) : 1;
            this.maxColorAttachments = this.extDrawBuffers ? gl.getParameter(this.extDrawBuffers.MAX_COLOR_ATTACHMENTS_EXT) : 1;

            // Create the default render target
            this.renderTarget = null;

            // Create the ScopeNamespace for shader attributes and variables
            this.scope = new pc.ScopeSpace("Device");

            // Define the uniform commit functions
            this.commitFunction = {};
            this.commitFunction[pc.UNIFORMTYPE_BOOL ] = function (locationId, value) { gl.uniform1i(locationId, value); };
            this.commitFunction[pc.UNIFORMTYPE_INT  ] = function (locationId, value) { gl.uniform1i(locationId, value); };
            this.commitFunction[pc.UNIFORMTYPE_FLOAT] = function (locationId, value) {
                if (typeof value == "number")
                    gl.uniform1f(locationId, value);
                else
                    gl.uniform1fv(locationId, value);
                };
            this.commitFunction[pc.UNIFORMTYPE_VEC2]  = function (locationId, value) { gl.uniform2fv(locationId, value); };
            this.commitFunction[pc.UNIFORMTYPE_VEC3]  = function (locationId, value) { gl.uniform3fv(locationId, value); };
            this.commitFunction[pc.UNIFORMTYPE_VEC4]  = function (locationId, value) { gl.uniform4fv(locationId, value); };
            this.commitFunction[pc.UNIFORMTYPE_IVEC2] = function (locationId, value) { gl.uniform2iv(locationId, value); };
            this.commitFunction[pc.UNIFORMTYPE_BVEC2] = function (locationId, value) { gl.uniform2iv(locationId, value); };
            this.commitFunction[pc.UNIFORMTYPE_IVEC3] = function (locationId, value) { gl.uniform3iv(locationId, value); };
            this.commitFunction[pc.UNIFORMTYPE_BVEC3] = function (locationId, value) { gl.uniform3iv(locationId, value); };
            this.commitFunction[pc.UNIFORMTYPE_IVEC4] = function (locationId, value) { gl.uniform4iv(locationId, value); };
            this.commitFunction[pc.UNIFORMTYPE_BVEC4] = function (locationId, value) { gl.uniform4iv(locationId, value); };
            this.commitFunction[pc.UNIFORMTYPE_MAT2]  = function (locationId, value) { gl.uniformMatrix2fv(locationId, false, value); };
            this.commitFunction[pc.UNIFORMTYPE_MAT3]  = function (locationId, value) { gl.uniformMatrix3fv(locationId, false, value); };
            this.commitFunction[pc.UNIFORMTYPE_MAT4]  = function (locationId, value) { gl.uniformMatrix4fv(locationId, false, value); };

            // Set the initial render state
            this.setBlending(false);
            this.setBlendFunction(pc.BLENDMODE_ONE, pc.BLENDMODE_ZERO);
            this.setBlendEquation(pc.BLENDEQUATION_ADD);
            this.setColorWrite(true, true, true, true);
            this.setCullMode(pc.CULLFACE_BACK);
            this.setDepthTest(true);
            this.setDepthWrite(true);

            this.setClearDepth(1);
            this.setClearColor(0, 0, 0, 0);

            gl.enable(gl.SCISSOR_TEST);

            this.programLib = new pc.ProgramLibrary(this);
            for (var generator in pc.programlib) {
                this.programLib.register(generator, pc.programlib[generator]);
            }

            // Calculate a estimate of the maximum number of bones that can be uploaded to the GPU
            // based on the number of available uniforms and the number of uniforms required for non-
            // bone data.  This is based off of the Phong shader.  A user defined shader may have
            // even less space available for bones so this calculated value can be overridden via
            // pc.GraphicsDevice.setBoneLimit.
            var numUniforms = gl.getParameter(gl.MAX_VERTEX_UNIFORM_VECTORS);
            numUniforms -= 4 * 4; // Model, view, projection and shadow matrices
            numUniforms -= 8;     // 8 lights max, each specifying a position vector
            numUniforms -= 1;     // Eye position
            numUniforms -= 4 * 4; // Up to 4 texture transforms
            this.boneLimit = Math.floor(numUniforms / 4);
            // HACK: If the number of bones is above ~120-124, performance on the Mac Mini
            // degrades drastically
            if (this.boneLimit > 110) {
                this.boneLimit = 110;
            }

            pc.events.attach(this);

            this.boundBuffer = [];
            this.instancedAttribs = {};

            this.textureUnits = [];

            this.attributesInvalidated = true;

            this.enabledAttributes = {};

            // Handle IE11's inability to take UNSIGNED_BYTE as a param for vertexAttribPointer
            var bufferId = gl.createBuffer();
            var storage = new ArrayBuffer(16);
            gl.bindBuffer(gl.ARRAY_BUFFER, bufferId);
            gl.bufferData(gl.ARRAY_BUFFER, storage, gl.STATIC_DRAW);
            gl.getError(); // Clear error flag
            gl.vertexAttribPointer(0, 4, gl.UNSIGNED_BYTE, false, 4, 0);
            this.supportsUnsignedByte = (gl.getError() === 0);
            gl.deleteBuffer(bufferId);
        }).call(this);
    };

    GraphicsDevice.prototype = {
        /**
         * @function
         * @name pc.GraphicsDevice#setViewport
         * @description Set the active rectangle for rendering on the specified device.
         * @param {Number} x The pixel space x-coordinate of the bottom left corner of the viewport.
         * @param {Number} y The pixel space y-coordinate of the bottom left corner of the viewport.
         * @param {Number} w The width of the viewport in pixels.
         * @param {Number} h The height of the viewport in pixels.
         */
        setViewport: function (x, y, width, height) {
            var gl = this.gl;
            gl.viewport(x, y, width, height);
        },

        /**
         * @function
         * @name pc.GraphicsDevice#setScissor
         * @description Set the active scissor rectangle on the specified device.
         * @param {Number} x The pixel space x-coordinate of the bottom left corner of the scissor rectangle.
         * @param {Number} y The pixel space y-coordinate of the bottom left corner of the scissor rectangle.
         * @param {Number} w The width of the scissor rectangle in pixels.
         * @param {Number} h The height of the scissor rectangle in pixels.
         */
        setScissor: function (x, y, width, height) {
            var gl = this.gl;
            gl.scissor(x, y, width, height);
        },

        /**
         * @function
         * @name pc.GraphicsDevice#getProgramLibrary
         * @description Retrieves the program library assigned to the specified graphics device.
         * @returns {pc.ProgramLibrary} The program library assigned to the device.
         */
        getProgramLibrary: function () {
            return this.programLib;
        },

        /**
         * @function
         * @name pc.GraphicsDevice#setProgramLibrary
         * @description Assigns a program library to the specified device. By default, a graphics
         * device is created with a program library that manages all of the programs that are
         * used to render any graphical primitives. However, this function allows the user to
         * replace the existing program library with a new one.
         * @param {pc.ProgramLibrary} programLib The program library to assign to the device.
         */
        setProgramLibrary: function (programLib) {
            this.programLib = programLib;
        },

        /**
         * @function
         * @name pc.GraphicsDevice#updateBegin
         * @description Marks the beginning of a block of rendering. Internally, this function
         * binds the render target currently set on the device. This function should be matched
         * with a call to pc.GraphicsDevice#updateEnd. Calls to pc.GraphicsDevice#updateBegin
         * and pc.GraphicsDevice#updateEnd must not be nested.
         */
        updateBegin: function () {
            var gl = this.gl;

            this.boundBuffer = [];
            this.indexBuffer = null;

            // Set the render target
            var target = this.renderTarget;
            if (target) {
                // Create a new WebGL frame buffer object
                if (!target._glFrameBuffer) {
                    target._glFrameBuffer = gl.createFramebuffer();

                    gl.bindFramebuffer(gl.FRAMEBUFFER, target._glFrameBuffer);

                    if (!target._colorBuffer._glTextureId) {
                        this.setTexture(target._colorBuffer, 0);
                    }

                    gl.framebufferTexture2D(gl.FRAMEBUFFER,
                                            gl.COLOR_ATTACHMENT0,
                                            target._colorBuffer._cubemap ? gl.TEXTURE_CUBE_MAP_POSITIVE_X + target._face : gl.TEXTURE_2D,
                                            target._colorBuffer._glTextureId,
                                            0);

                    if (target._depth) {
                        if (!target._glDepthBuffer) {
                            target._glDepthBuffer = gl.createRenderbuffer();
                        }

                        gl.bindRenderbuffer(gl.RENDERBUFFER, target._glDepthBuffer);
                        gl.renderbufferStorage(gl.RENDERBUFFER, gl.DEPTH_COMPONENT16, target.width, target.height);
                        gl.bindRenderbuffer(gl.RENDERBUFFER, null);

                        gl.framebufferRenderbuffer(gl.FRAMEBUFFER, gl.DEPTH_ATTACHMENT, gl.RENDERBUFFER, target._glDepthBuffer);
                    }

                    // Ensure all is well
                    var status = gl.checkFramebufferStatus(gl.FRAMEBUFFER);
                    switch (status) {
                        case gl.FRAMEBUFFER_INCOMPLETE_ATTACHMENT:
                            console.error("ERROR: FRAMEBUFFER_INCOMPLETE_ATTACHMENT");
                            break;
                        case gl.FRAMEBUFFER_INCOMPLETE_MISSING_ATTACHMENT:
                            console.error("ERROR: FRAMEBUFFER_INCOMPLETE_MISSING_ATTACHMENT");
                            break;
                        case gl.FRAMEBUFFER_INCOMPLETE_DIMENSIONS:
                            console.error("ERROR: FRAMEBUFFER_INCOMPLETE_DIMENSIONS");
                            break;
                        case gl.FRAMEBUFFER_UNSUPPORTED:
                            console.error("ERROR: FRAMEBUFFER_UNSUPPORTED");
                            break;
                        case gl.FRAMEBUFFER_COMPLETE:
                            break;
                        default:
                            break;
                    }
                } else {
                    gl.bindFramebuffer(gl.FRAMEBUFFER, target._glFrameBuffer);
                }
            } else {
                gl.bindFramebuffer(gl.FRAMEBUFFER, null);
            }

            for (var i = 0; i < 16; i++) {
                this.textureUnits[i] = null;
            }
        },

        /**
         * @function
         * @name pc.GraphicsDevice#updateEnd
         * @description Marks the end of a block of rendering. This function should be called
         * after a matching call to pc.GraphicsDevice#updateBegin. Calls to pc.GraphicsDevice#updateBegin
         * and pc.GraphicsDevice#updateEnd must not be nested.
         */
        updateEnd: function () {
            var gl = this.gl;

            // Unset the render target
            var target = this.renderTarget;
            if (target) {
                gl.bindFramebuffer(gl.FRAMEBUFFER, null);
            }
        },

        initializeTexture: function (texture) {
            var gl = this.gl;

            texture._glTextureId = gl.createTexture();

            texture._glTarget = texture._cubemap ? gl.TEXTURE_CUBE_MAP : gl.TEXTURE_2D;

            switch (texture._format) {
                case pc.PIXELFORMAT_A8:
                    texture._glFormat = gl.ALPHA;
                    texture._glInternalFormat = gl.ALPHA;
                    texture._glPixelType = gl.UNSIGNED_BYTE;
                    break;
                case pc.PIXELFORMAT_L8:
                    texture._glFormat = gl.LUMINANCE;
                    texture._glInternalFormat = gl.LUMINANCE;
                    texture._glPixelType = gl.UNSIGNED_BYTE;
                    break;
                case pc.PIXELFORMAT_L8_A8:
                    texture._glFormat = gl.LUMINANCE_ALPHA;
                    texture._glInternalFormat = gl.LUMINANCE_ALPHA;
                    texture._glPixelType = gl.UNSIGNED_BYTE;
                    break;
                case pc.PIXELFORMAT_R5_G6_B5:
                    texture._glFormat = gl.RGB;
                    texture._glInternalFormat = gl.RGB;
                    texture._glPixelType = gl.UNSIGNED_SHORT_5_6_5;
                    break;
                case pc.PIXELFORMAT_R5_G5_B5_A1:
                    texture._glFormat = gl.RGBA;
                    texture._glInternalFormat = gl.RGBA;
                    texture._glPixelType = gl.UNSIGNED_SHORT_5_5_5_1;
                    break;
                case pc.PIXELFORMAT_R4_G4_B4_A4:
                    texture._glFormat = gl.RGBA;
                    texture._glInternalFormat = gl.RGBA;
                    texture._glPixelType = gl.UNSIGNED_SHORT_4_4_4_4;
                    break;
                case pc.PIXELFORMAT_R8_G8_B8:
                    texture._glFormat = gl.RGB;
                    texture._glInternalFormat = gl.RGB;
                    texture._glPixelType = gl.UNSIGNED_BYTE;
                    break;
                case pc.PIXELFORMAT_R8_G8_B8_A8:
                    texture._glFormat = gl.RGBA;
                    texture._glInternalFormat = gl.RGBA;
                    texture._glPixelType = gl.UNSIGNED_BYTE;
                    break;
                case pc.PIXELFORMAT_DXT1:
                    ext = this.extCompressedTextureS3TC;
                    texture._glFormat = gl.RGB;
                    texture._glInternalFormat = ext.COMPRESSED_RGB_S3TC_DXT1_EXT;
                    break;
                case pc.PIXELFORMAT_DXT3:
                    ext = this.extCompressedTextureS3TC;
                    texture._glFormat = gl.RGBA;
                    texture._glInternalFormat = ext.COMPRESSED_RGBA_S3TC_DXT3_EXT;
                    break;
                case pc.PIXELFORMAT_DXT5:
                    ext = this.extCompressedTextureS3TC;
                    texture._glFormat = gl.RGBA;
                    texture._glInternalFormat = ext.COMPRESSED_RGBA_S3TC_DXT5_EXT;
                    break;
                case pc.PIXELFORMAT_ETC1:
                    ext = this.extCompressedTextureETC1;
                    texture._glFormat = gl.RGB;
                    texture._glInternalFormat = ext.COMPRESSED_RGB_ETC1_WEBGL;
                    break;
                case pc.PIXELFORMAT_RGB16F:
                    ext = this.extTextureHalfFloat;
                    texture._glFormat = gl.RGB;
                    texture._glInternalFormat = gl.RGB;
                    texture._glPixelType = ext.HALF_FLOAT_OES;
                    break;
                case pc.PIXELFORMAT_RGBA16F:
                    ext = this.extTextureHalfFloat;
                    texture._glFormat = gl.RGBA;
                    texture._glInternalFormat = gl.RGBA;
                    texture._glPixelType = ext.HALF_FLOAT_OES;
                    break;
                case pc.PIXELFORMAT_RGB32F:
                    texture._glFormat = gl.RGB;
                    texture._glInternalFormat = gl.RGB;
                    texture._glPixelType = gl.FLOAT;
                    break;
                case pc.PIXELFORMAT_RGBA32F:
                    texture._glFormat = gl.RGBA;
                    texture._glInternalFormat = gl.RGBA;
                    texture._glPixelType = gl.FLOAT;
                    break;
            }
        },

        uploadTexture: function (texture) {
            var gl = this.gl;

            var mipLevel = 0;
            var mipObject;

            while(texture._levels[mipLevel] || mipLevel==0) { // Upload all existing mip levels. Initialize 0 mip anyway.
                mipObject = texture._levels[mipLevel];

                if (mipLevel==1 && !texture._compressed) {
                    // We have more than one mip levels we want to assign, but we need all mips to make
                    // the texture complete. Therefore first generate all mip chain from 0, then assign custom mips.
                    gl.generateMipmap(texture._glTarget);
                }

                if (texture._cubemap) {
                    var face;

                    gl.pixelStorei(gl.UNPACK_FLIP_Y_WEBGL, false);
                    gl.pixelStorei(gl.UNPACK_PREMULTIPLY_ALPHA_WEBGL, false);
                    if ((mipObject[0] instanceof HTMLCanvasElement) || (mipObject[0] instanceof HTMLImageElement) || (mipObject[0] instanceof HTMLVideoElement)) {
                        // Upload the image, canvas or video
                        for (face = 0; face < 6; face++) {
                            var src = mipObject[face];
                            // Downsize images that are too large to be used as cube maps
                            if (src instanceof HTMLImageElement) {
                                if (src.width > this.maxCubeMapSize || src.height > this.maxCubeMapSize) {
                                    src = _downsampleImage(src, this.maxCubeMapSize);
                                }
                            }

                            gl.texImage2D(gl.TEXTURE_CUBE_MAP_POSITIVE_X + face,
                                          mipLevel,
                                          texture._glInternalFormat,
                                          texture._glFormat,
                                          texture._glPixelType,
                                          src);
                        }
                    } else {
                        // Upload the byte array
                        var resMult = 1 / Math.pow(2, mipLevel);
                        for (face = 0; face < 6; face++) {

                            if (texture._compressed) {
                                gl.compressedTexImage2D(gl.TEXTURE_CUBE_MAP_POSITIVE_X + face,
                                                        mipLevel,
                                                        texture._glInternalFormat,
                                                        Math.max(texture._width * resMult, 1),
                                                        Math.max(texture._height * resMult, 1),
                                                        0,
                                                        mipObject[face]);
                            } else {
                                gl.texImage2D(gl.TEXTURE_CUBE_MAP_POSITIVE_X + face,
                                              mipLevel,
                                              texture._glInternalFormat,
                                              Math.max(texture._width * resMult, 1),
                                              Math.max(texture._height * resMult, 1),
                                              0,
                                              texture._glFormat,
                                              texture._glPixelType,
                                              mipObject[face]);
                            }
                        }
                    }
                } else {
                    if ((mipObject instanceof HTMLCanvasElement) || (mipObject instanceof HTMLImageElement) || (mipObject instanceof HTMLVideoElement)) {
                        // Downsize images that are too large to be used as textures
                        if (mipObject instanceof HTMLImageElement) {
                            if (mipObject.width > this.maxTextureSize || mipObject.height > this.maxTextureSize) {
                                mipObject = _downsampleImage(mipObject, this.maxTextureSize);
                            }
                        }

                        // Upload the image, canvas or video
                        gl.pixelStorei(gl.UNPACK_FLIP_Y_WEBGL, true);
                        gl.pixelStorei(gl.UNPACK_PREMULTIPLY_ALPHA_WEBGL, false);
                        gl.texImage2D(gl.TEXTURE_2D,
                                      mipLevel,
                                      texture._glInternalFormat,
                                      texture._glFormat,
                                      texture._glPixelType,
                                      mipObject);
                    } else {
                        // Upload the byte array
                        gl.pixelStorei(gl.UNPACK_FLIP_Y_WEBGL, false);
                        var resMult = 1 / Math.pow(2, mipLevel);
                        if (texture._compressed) {
                            gl.compressedTexImage2D(gl.TEXTURE_2D,
                                                    mipLevel,
                                                    texture._glInternalFormat,
                                                    Math.max(texture._width * resMult, 1),
                                                    Math.max(texture._height * resMult, 1),
                                                    0,
                                                    mipObject);
                        } else {
                            gl.texImage2D(gl.TEXTURE_2D,
                                          mipLevel,
                                          texture._glInternalFormat,
                                          Math.max(texture._width * resMult, 1),
                                          Math.max(texture._height * resMult, 1),
                                          0,
                                          texture._glFormat,
                                          texture._glPixelType,
                                          mipObject);
                        }
                    }
                }
                mipLevel++;
            }


            if (texture.autoMipmap && pc.math.powerOfTwo(texture._width) && pc.math.powerOfTwo(texture._height) && texture._levels.length === 1 && !texture._compressed) {
                gl.generateMipmap(texture._glTarget);
            }
        },

        setTexture: function (texture, textureUnit) {
            var gl = this.gl;

            if (!texture._glTextureId) {
                this.initializeTexture(texture);
            }

            gl.activeTexture(gl.TEXTURE0 + textureUnit);
            if (this.textureUnits[textureUnit] !== texture) {
                gl.bindTexture(texture._glTarget, texture._glTextureId);
                this.textureUnits[textureUnit] = texture;
            }

            gl.texParameteri(texture._glTarget, gl.TEXTURE_MIN_FILTER, this.glFilter[texture._minFilter]);
            gl.texParameteri(texture._glTarget, gl.TEXTURE_MAG_FILTER, this.glFilter[texture._magFilter]);

            gl.texParameteri(texture._glTarget, gl.TEXTURE_WRAP_S, this.glAddress[texture._addressU]);
            gl.texParameteri(texture._glTarget, gl.TEXTURE_WRAP_T, this.glAddress[texture._addressV]);

            var ext = this.extTextureFilterAnisotropic;
            if (ext) {
                var maxAnisotropy = this.maxAnisotropy;
                var anisotropy = texture.anisotropy;
                anisotropy = Math.min(anisotropy, maxAnisotropy);
                gl.texParameterf(texture._glTarget, ext.TEXTURE_MAX_ANISOTROPY_EXT, anisotropy);
            }

            if (texture._needsUpload) {
                this.uploadTexture(texture);
                texture._needsUpload = false;
            }
        },

        /**
         * @function
         * @name pc.GraphicsDevice#draw
         * @description Submits a graphical primitive to the hardware for immediate rendering.
         * @param {Object} primitive Primitive object describing how to submit current vertex/index buffers defined as follows:
         * @param {pc.PRIMITIVE} primitive.type The type of primitive to render.
         * @param {Number} primitive.base The offset of the first index or vertex to dispatch in the draw call.
         * @param {Number} primitive.count The number of indices or vertices to dispatch in the draw call.
         * @param {Boolean} primitive.indexed True to interpret the primitive as indexed, thereby using the currently set index buffer and false otherwise.
         * @example
         * // Render a single, unindexed triangle
         * device.draw({
         *     type: pc.PRIMITIVE_TRIANGLES,
         *     base: 0,
         *     count: 3,
         *     indexed: false
         * )};
         */
        draw: function (primitive, numInstances) {
            var gl = this.gl;

            var i, j, len, sampler, samplerValue, texture, numTextures, uniform, scopeId, uniformVersion, programVersion;
            var shader = this.shader;
            var samplers = shader.samplers;
            var uniforms = shader.uniforms;

            if (numInstances > 1) {
                this.boundBuffer = [];
                this.attributesInvalidated = true;
            }

            // Commit the vertex buffer inputs
            if (this.attributesInvalidated) {
                var attribute, element, vertexBuffer;
                var attributes = shader.attributes;

                for (i = 0, len = attributes.length; i < len; i++) {
                    attribute = attributes[i];

                    // Retrieve vertex element for this shader attribute
                    element = attribute.scopeId.value;

                    // Check the vertex element is valid
                    if (element !== null) {
                        // Retrieve the vertex buffer that contains this element
                        vertexBuffer = this.vertexBuffers[element.stream];

                        // Set the active vertex buffer object
                        if (this.boundBuffer[element.stream] !== vertexBuffer.bufferId) {
                            gl.bindBuffer(gl.ARRAY_BUFFER, vertexBuffer.bufferId);
                            this.boundBuffer[element.stream] = vertexBuffer.bufferId;
                        }

                        // Hook the vertex buffer to the shader program
                        if (!this.enabledAttributes[attribute.locationId]) {
                            gl.enableVertexAttribArray(attribute.locationId);
                            this.enabledAttributes[attribute.locationId] = true;
                        }
                        gl.vertexAttribPointer(attribute.locationId,
                                               element.numComponents,
                                               this.glType[element.dataType],
                                               element.normalize,
                                               element.stride,
                                               element.offset);

                        if (element.stream===1 && numInstances>1) {
                            if (!this.instancedAttribs[attribute.locationId]) {
                                this.extInstancing.vertexAttribDivisorANGLE(attribute.locationId, 1);
                                this.instancedAttribs = attribute.locationId;
                            }
                        } else if (this.instancedAttribs[attribute.locationId]) {
                            this.extInstancing.vertexAttribDivisorANGLE(attribute.locationId, 0);
                            this.instancedAttribs[attribute.locationId] = false;
                        }
                    }
                }

                this.attributesInvalidated = false;
            }

            // Commit the shader program variables
            textureUnit = 0;
            for (i = 0, len = samplers.length; i < len; i++) {
                sampler = samplers[i];
                samplerValue = sampler.scopeId.value;

                if (samplerValue instanceof pc.Texture) {
                    texture = samplerValue;
                    this.setTexture(texture, textureUnit);

                    if (sampler.slot !== textureUnit) {
                        gl.uniform1i(sampler.locationId, textureUnit);
                        sampler.slot = textureUnit;
                    }
                    textureUnit++;
                } else { // Array
                    sampler.array.length = 0;
                    numTexures = samplerValue.length;
                    for (j = 0; j < numTexures; j++) {
                        texture = samplerValue[j];
                        this.setTexture(texture, textureUnit);

                        sampler.array[j] = textureUnit;
                        textureUnit++;
                    }
                    gl.uniform1iv(sampler.locationId, sampler.array);
                }
            }

            // Commit any updated uniforms
            for (i = 0, len = uniforms.length; i < len; i++) {
                uniform = uniforms[i];
                scopeId = uniform.scopeId;
                uniformVersion = uniform.version;
                programVersion = scopeId.versionObject.version;

                // Check the value is valid
                if (uniformVersion.globalId !== programVersion.globalId || uniformVersion.revision !== programVersion.revision) {
                    uniformVersion.globalId = programVersion.globalId;
                    uniformVersion.revision = programVersion.revision;

                    // Call the function to commit the uniform value
                    if (scopeId.value!==null) {
                        this.commitFunction[uniform.dataType](uniform.locationId, scopeId.value);
                    }
                }
            }

            if (primitive.indexed) {
                if (numInstances > 1) {
                    this.extInstancing.drawElementsInstancedANGLE(this.glPrimitive[primitive.type],
                                                                  primitive.count,
                                                                  this.indexBuffer.glFormat,
                                                                  primitive.base * 2,
                                                                  numInstances);
                    this.boundBuffer = [];
                    this.attributesInvalidated = true;
                } else {
                    gl.drawElements(this.glPrimitive[primitive.type],
                                    primitive.count,
                                    this.indexBuffer.glFormat,
                                    primitive.base * 2);
                }
            } else {
                gl.drawArrays(this.glPrimitive[primitive.type],
                              primitive.base,
                              primitive.count);
            }
        },

        /**
         * @function
         * @name pc.GraphicsDevice#clear
         * @description Clears the frame buffer of the currently set render target.
         * @param {Object} options Optional options object that controls the behavior of the clear operation defined as follows:
         * @param {Array} options.color The color to clear the color buffer to in the range 0.0 to 1.0 for each component.
         * @param {Number} options.depth The depth value to clear the depth buffer to in the range 0.0 to 1.0.
         * @param {pc.CLEARFLAG} options.flags The buffers to clear (the types being color, depth and stencil).
         * @example
         * // Clear color buffer to black and depth buffer to 1.0
         * device.clear();
         *
         * // Clear just the color buffer to red
         * device.clear({
         *     color: [1, 0, 0, 1],
         *     flags: pc.CLEARFLAG_COLOR
         * });
         *
         * // Clear color buffer to yellow and depth to 1.0
         * device.clear({
         *     color: [1, 1, 0, 1],
         *     depth: 1.0,
         *     flags: pc.CLEARFLAG_COLOR | pc.CLEARFLAG_DEPTH
         * });
         */
        clear: function (options) {
            var defaultOptions = this.defaultClearOptions;
            options = options || defaultOptions;

            var flags = (options.flags === undefined) ? defaultOptions.flags : options.flags;
            if (flags !== 0) {
                var gl = this.gl;

                // Set the clear color
                if (flags & pc.CLEARFLAG_COLOR) {
                    var color = (options.color === undefined) ? defaultOptions.color : options.color;
                    this.setClearColor(color[0], color[1], color[2], color[3]);
                }

                if (flags & pc.CLEARFLAG_DEPTH) {
                    // Set the clear depth
                    var depth = (options.depth === undefined) ? defaultOptions.depth : options.depth;
                    this.setClearDepth(depth);
                    if (!this.depthWrite) {
                        gl.depthMask(true);
                    }
                }

                // Clear the frame buffer
                gl.clear(this.glClearFlag[flags]);

                if (flags & pc.CLEARFLAG_DEPTH) {
                    if (!this.depthWrite) {
                        gl.depthMask(false);
                    }
                }
            }
        },

        readPixels: function (x, y, w, h, pixels) {
            var gl = this.gl;
            gl.readPixels(x, y, w, h, gl.RGBA, gl.UNSIGNED_BYTE, pixels);
        },

        setClearDepth: function (depth) {
            if (depth !== this.clearDepth) {
                this.gl.clearDepth(depth);
                this.clearDepth = depth;
            }
        },

        setClearColor: function (r, g, b, a) {
            if ((r !== this.clearRed) || (g !== this.clearGreen) || (b !== this.clearBlue) || (a !== this.clearAlpha)) {
                this.gl.clearColor(r, g, b, a);
                this.clearRed = r;
                this.clearGreen = g;
                this.clearBlue = b;
                this.clearAlpha = a;
            }
        },

        /**
         * @function
         * @name pc.GraphicsDevice#setRenderTarget
         * @description Sets the specified render target on the device. If null
         * is passed as a parameter, the back buffer becomes the current target
         * for all rendering operations.
         * @param {pc.RenderTarget} The render target to activate.
         * @example
         * // Set a render target to receive all rendering output
         * device.setRenderTarget(renderTarget);
         *
         * // Set the back buffer to receive all rendering output
         * device.setRenderTarget(null);
         */
        setRenderTarget: function (renderTarget) {
            this.renderTarget = renderTarget;
        },

        /**
         * @function
         * @name pc.GraphicsDevice#getRenderTarget
         * @description Queries the currently set render target on the device.
         * @returns {pc.RenderTarget} The current render target.
         * @example
         * // Get the current render target
         * var renderTarget = device.getRenderTarget();
         */
        getRenderTarget: function () {
            return this.renderTarget;
        },

        /**
         * @function
         * @name pc.GraphicsDevice#getDepthTest
         * @description Queries whether depth testing is enabled.
         * @returns {Boolean} true if depth testing is enabled and false otherwise.
         * @example
         * var depthTest = device.getDepthTest();
         * console.log('Depth testing is ' + depthTest ? 'enabled' : 'disabled');
         */
        getDepthTest: function () {
            return this.depthTest;
        },

        /**
         * @function
         * @name pc.GraphicsDevice#setDepthTest
         * @description Enables or disables depth testing of fragments. Once this state
         * is set, it persists until it is changed. By default, depth testing is enabled.
         * @param {Boolean} depthTest true to enable depth testing and false otherwise.
         * @example
         * device.setDepthTest(true);
         */
        setDepthTest: function (depthTest) {
            if (this.depthTest !== depthTest) {
                var gl = this.gl;
                if (depthTest) {
                    gl.enable(gl.DEPTH_TEST);
                } else {
                    gl.disable(gl.DEPTH_TEST);
                }
                this.depthTest = depthTest;
            }
        },

        /**
         * @function
         * @name pc.GraphicsDevice#getDepthWrite
         * @description Queries whether writes to the depth buffer are enabled.
         * @returns {Boolean} true if depth writing is enabled and false otherwise.
         * @example
         * var depthWrite = device.getDepthWrite();
         * console.log('Depth writing is ' + depthWrite ? 'enabled' : 'disabled');
         */
        getDepthWrite: function () {
            return this.depthWrite;
        },

        /**
         * @function
         * @name pc.GraphicsDevice#setDepthWrite
         * @description Enables or disables writes to the depth buffer. Once this state
         * is set, it persists until it is changed. By default, depth writes are enabled.
         * @param {Boolean} writeDepth true to enable depth writing and false otherwise.
         * @example
         * device.setDepthWrite(true);
         */
        setDepthWrite: function (writeDepth) {
            if (this.depthWrite !== writeDepth) {
                this.gl.depthMask(writeDepth);
                this.depthWrite = writeDepth;
            }
        },

        /**
         * @function
         * @name pc.GraphicsDevice#setColorWrite
         * @description Enables or disables writes to the color buffer. Once this state
         * is set, it persists until it is changed. By default, color writes are enabled
         * for all color channels.
         * @param {Boolean} writeRed true to enable writing  of the red channel and false otherwise.
         * @param {Boolean} writeGreen true to enable writing  of the green channel and false otherwise.
         * @param {Boolean} writeBlue true to enable writing  of the blue channel and false otherwise.
         * @param {Boolean} writeAlpha true to enable writing  of the alpha channel and false otherwise.
         * @example
         * // Just write alpha into the frame buffer
         * device.setColorWrite(false, false, false, true);
         */
        setColorWrite: function (writeRed, writeGreen, writeBlue, writeAlpha) {
            if ((this.writeRed !== writeRed) ||
                (this.writeGreen !== writeGreen) ||
                (this.writeBlue !== writeBlue) ||
                (this.writeAlpha !== writeAlpha)) {
                this.gl.colorMask(writeRed, writeGreen, writeBlue, writeAlpha);
                this.writeRed = writeRed;
                this.writeGreen = writeGreen;
                this.writeBlue = writeBlue;
                this.writeAlpha = writeAlpha;
            }
        },

        /**
         * @function
         * @name pc.GraphicsDevice#getBlending
         * @description Queries whether blending is enabled.
         * @returns {Boolean} True if blending is enabled and false otherwise.
         */
        getBlending: function () {
            return this.blending;
        },

        /**
         * @function
         * @name pc.GraphicsDevice#setBlending
         * @description Enables or disables blending.
         * @param {Boolean} blending True to enable blending and false to disable it.
         */
        setBlending: function (blending) {
            if (this.blending !== blending) {
                var gl = this.gl;
                if (blending) {
                    gl.enable(gl.BLEND);
                } else {
                    gl.disable(gl.BLEND);
                }
                this.blending = blending;
            }
        },

        /**
         * @function
         * @name pc.GraphicsDevice#setBlendFunction
         * @description Configures blending operations.
         * @param {pc.BLENDMODE} blendSrc The source blend function.
         * @param {pc.BLENDMODE} blendDst The destination blend function.
         */
        setBlendFunction: function (blendSrc, blendDst) {
            if ((this.blendSrc !== blendSrc) || (this.blendDst !== blendDst)) {
                this.gl.blendFunc(this.glBlendFunction[blendSrc], this.glBlendFunction[blendDst]);
                this.blendSrc = blendSrc;
                this.blendDst = blendDst;
            }
        },

        /**
         * @function
         * @name pc.GraphicsDevice#setBlendEquation
         * @description Configures the blending equation. The default blend equation is
         * pc.BLENDEQUATION_ADD.
         * @param {pc.BLENDEQUATION} blendEquation The blend equation.
         */
        setBlendEquation: function (blendEquation) {
            if (this.blendEquation !== blendEquation) {
                var gl = this.gl;
                gl.blendEquation(this.glBlendEquation[blendEquation]);
                this.blendEquation = blendEquation;
            }
        },

        /**
         * @function
         * @name pc.GraphicsDevice#setCullMode
         * @description Configures the cull mode. The default cull mode is
         * pc.CULLFACE_BACK.
         * @param {pc.CULLFACE} cullMode The cull mode.
         */
        setCullMode: function (cullMode) {
            if (this.cullMode !== cullMode) {
                var gl = this.gl;
                switch (cullMode) {
                    case pc.CULLFACE_NONE:
                        gl.disable(gl.CULL_FACE);
                        break;
                    case pc.CULLFACE_FRONT:
                        gl.enable(gl.CULL_FACE);
                        gl.cullFace(gl.FRONT);
                        break;
                    case pc.CULLFACE_BACK:
                        gl.enable(gl.CULL_FACE);
                        gl.cullFace(gl.BACK);
                        break;
                    case pc.CULLFACE_FRONTANDBACK:
                        gl.enable(gl.CULL_FACE);
                        gl.cullFace(gl.FRONT_AND_BACK);
                        break;
                }
                this.cullMode = cullMode;
            }
        },

        /**
         * @function
         * @name pc.GraphicsDevice#setIndexBuffer
         * @description Sets the current index buffer on the graphics device. On subsequent
         * calls to pc.GraphicsDevice#draw, the specified index buffer will be used to provide
         * index data for any indexed primitives.
         * @param {pc.IndexBuffer} indexBuffer The index buffer to assign to the device.
         */
        setIndexBuffer: function (indexBuffer) {
            // Store the index buffer
            if (this.indexBuffer !== indexBuffer) {
                this.indexBuffer = indexBuffer;

                // Set the active index buffer object
                var gl = this.gl;
                gl.bindBuffer(gl.ELEMENT_ARRAY_BUFFER, indexBuffer ? indexBuffer.bufferId : null);
            }
        },

        /**
         * @function
         * @name pc.GraphicsDevice#setVertexBuffer
         * @description Sets the current vertex buffer for a specific stream index on the graphics
         * device. On subsequent calls to pc.GraphicsDevice#draw, the specified vertex buffer will be
         * used to provide vertex data for any primitives.
         * @param {pc.VertexBuffer} vertexBuffer The vertex buffer to assign to the device.
         * @param {Number} stream The stream index for the vertex buffer, indexed from 0 upwards.
         */
        setVertexBuffer: function (vertexBuffer, stream) {
            if (this.vertexBuffers[stream] !== vertexBuffer) {
                // Store the vertex buffer for this stream index
                this.vertexBuffers[stream] = vertexBuffer;

                // Push each vertex element in scope
                var vertexFormat = vertexBuffer.getFormat();
                var i = 0;
                var elements = vertexFormat.elements;
                var numElements = elements.length;
                while (i < numElements) {
                    var vertexElement = elements[i++];
                    vertexElement.stream = stream;
                    vertexElement.scopeId.setValue(vertexElement);
                }

                this.attributesInvalidated = true;
            }
        },

        /**
         * @function
         * @name pc.GraphicsDevice#setShader
         * @description Sets the active shader to be used during subsequent draw calls.
         * @param {pc.Shader} shader The shader to set to assign to the device.
         */
        setShader: function(shader) {
            if (shader !== this.shader) {
                this.shader = shader;

                // Set the active shader
                var gl = this.gl;
                gl.useProgram(shader.program);

                this.attributesInvalidated = true;
            }
        },

        /**
         * @private
         * @function
         * @name pc.GraphicsDevice#getBoneLimit
         * @description Queries the maximum number of bones that can be referenced by a shader.
         * The shader generators (pc.programlib) use this number to specify the matrix array
         * size of the uniform 'matrix_pose[0]'. The value is calculated based on the number of
         * available uniform vectors available after subtracting the number taken by a typical
         * heavyweight shader. If a different number is required, it can be tuned via
         * pc.GraphicsDevice#setBoneLimit.
         * @returns {Number} The maximum number of bones that can be supported by the host hardware.
         */
        getBoneLimit: function () {
            return this.boneLimit;
        },

        /**
         * @private
         * @function
         * @name pc.GraphicsDevice#setBoneLimit
         * @description Specifies the maximum number of bones that the device can support on
         * the current hardware. This function allows the default calculated value based on
         * available vector uniforms to be overridden.
         * @param {Number} maxBones The maximum number of bones supported by the host hardware.
         */
        setBoneLimit: function (maxBones) {
            this.boneLimit = maxBones;
        },

        /* DEPRECATED */
        enableValidation: function (enable) {
            console.warn('enableValidation: This function is deprecated and will be removed shortly.');
        },

        validate: function () {
            console.warn('validate: This function is deprecated and will be removed shortly.');
        },

        /**
        * @function
        * @name pc.GraphicsDevice#resizeCanvas
        * @description Sets the width and height of the canvas, then fires the 'resizecanvas' event.
        */
        resizeCanvas: function (width, height) {
            this.canvas.width = width;
            this.canvas.height = height;

            this.fire(EVENT_RESIZE, width, height);
        }
    };

    Object.defineProperty(GraphicsDevice.prototype, 'width', {
        get: function () { return this.gl.drawingBufferWidth || this.canvas.width; }
    });

    Object.defineProperty(GraphicsDevice.prototype, 'height', {
        get: function () { return this.gl.drawingBufferHeight || this.canvas.height; }
    });

    Object.defineProperty(GraphicsDevice.prototype, 'fullscreen', {
        get: function () { return !!document.fullscreenElement; },
        set: function (fullscreen) {
            if (fullscreen) {
                var canvas = this.gl.canvas;
                canvas.requestFullscreen();
            } else {
                document.exitFullscreen();
            }
        }
    });

    Object.defineProperty(GraphicsDevice.prototype, 'maxAnisotropy', {
        get: ( function () {
            var maxAniso;

            return function () {
                if (maxAniso === undefined) {
                    maxAniso = 1;

                    var gl = this.gl;
                    var glExt = this.extTextureFilterAnisotropic;
                    if (glExt) {
                        maxAniso = gl.getParameter(glExt.MAX_TEXTURE_MAX_ANISOTROPY_EXT);
                    }
                }

                return maxAniso;
            }
        } )()
    });

    return {
        UnsupportedBrowserError: UnsupportedBrowserError,
        ContextCreationError: ContextCreationError,
        GraphicsDevice: GraphicsDevice,
        precalculatedTangents: true
    };
}());<|MERGE_RESOLUTION|>--- conflicted
+++ resolved
@@ -321,13 +321,10 @@
                 }
             }
 
-<<<<<<< HEAD
             this.extInstancing = gl.getExtension("ANGLE_instanced_arrays");
             if (this.enableAutoInstancing && !this.extInstancing) this.enableAutoInstancing = false;
 
-=======
             this.extCompressedTextureETC1 = gl.getExtension('WEBGL_compressed_texture_etc1');
->>>>>>> 73a7a973
             this.extDrawBuffers = gl.getExtension('EXT_draw_buffers');
             this.maxDrawBuffers = this.extDrawBuffers ? gl.getParameter(this.extDrawBuffers.MAX_DRAW_BUFFERS_EXT) : 1;
             this.maxColorAttachments = this.extDrawBuffers ? gl.getParameter(this.extDrawBuffers.MAX_COLOR_ATTACHMENTS_EXT) : 1;

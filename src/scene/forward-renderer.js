pc.extend(pc, function () {

    function sortDrawCalls(drawCallA, drawCallB) {
        if (drawCallA.zdist && drawCallB.zdist) {
            return drawCallB.zdist - drawCallA.zdist;
        } else {
            return drawCallB.key - drawCallA.key;
        }
    }

    // Global shadowmap resources
    var scaleShift = new pc.Mat4().mul2(
        new pc.Mat4().setTranslate(0.5, 0.5, 0.5),
        new pc.Mat4().setScale(0.5, 0.5, 0.5)
    );

    var directionalShadowEpsilon = 0.01;
    var pixelOffset = new pc.Vec2();

    var shadowCamView = new pc.Mat4();
    var shadowCamViewProj = new pc.Mat4();
    var c2sc = new pc.Mat4();

    var viewInvMat = new pc.Mat4();
    var viewMat = new pc.Mat4();
    var viewMat3 = new pc.Mat3();
    var viewProjMat = new pc.Mat4();
    var frustumDiagonal = new pc.Vec3();
    var tempSphere = {};
    var meshPos;
    var visibleSceneAabb = new pc.BoundingBox();

    var shadowMapCache = [{}, {}];
    var shadowMapCubeCache = {};
    var maxBlurSize = 25;

    // The 8 points of the camera frustum transformed to light space
    var frustumPoints = [];
    for (var i = 0; i < 8; i++) {
        frustumPoints.push(new pc.Vec3());
    }

    function _getFrustumPoints(camera, farClip, points) {
        var nearClip   = camera.getNearClip();
        var fov        = camera.getFov() * Math.PI / 180.0;
        var aspect     = camera.getAspectRatio();
        var projection = camera.getProjection();

        var x, y;
        if (projection === pc.PROJECTION_PERSPECTIVE) {
            y = Math.tan(fov / 2.0) * nearClip;
        } else {
            y = camera._orthoHeight;
        }
        x = y * aspect;

        points[0].x = x;
        points[0].y = -y;
        points[0].z = -nearClip;
        points[1].x = x;
        points[1].y = y;
        points[1].z = -nearClip;
        points[2].x = -x;
        points[2].y = y;
        points[2].z = -nearClip;
        points[3].x = -x;
        points[3].y = -y;
        points[3].z = -nearClip;

        if (projection === pc.PROJECTION_PERSPECTIVE) {
            y = Math.tan(fov / 2.0) * farClip;
            x = y * aspect;
        }
        points[4].x = x;
        points[4].y = -y;
        points[4].z = -farClip;
        points[5].x = x;
        points[5].y = y;
        points[5].z = -farClip;
        points[6].x = -x;
        points[6].y = y;
        points[6].z = -farClip;
        points[7].x = -x;
        points[7].y = -y;
        points[7].z = -farClip;

        return points;
    }

    function StaticArray(size) {
        var data = new Array(size);
        var obj = function(idx) { return data[idx]; }
        obj.size = 0;
        obj.push = function(v) {
            data[this.size] = v;
            ++this.size;
        }
        obj.data = data;
        return obj;
    }
    var intersectCache = {
        temp          : [new pc.Vec3(), new pc.Vec3(), new pc.Vec3()],
        vertices      : new Array(3),
        negative      : new StaticArray(3),
        positive      : new StaticArray(3),
        intersections : new StaticArray(3),
        zCollection   : new StaticArray(36)
    };
    function _groupVertices(coord, face, smallerIsNegative) {
        var intersections = intersectCache.intersections;
        var small, large;
        if (smallerIsNegative) {
            small = intersectCache.negative;
            large = intersectCache.positive;
        } else {
            small = intersectCache.positive;
            large = intersectCache.negative;
        }

        intersections.size = 0;
        small.size = 0;
        large.size = 0;

        // Grouping vertices according to the position related the the face
        var intersectCount = 0;
        var v;
        for (var j = 0; j < 3; ++j) {
            v = intersectCache.vertices[j];

            if (v[coord] < face) {
                small.push(v);
            } else if (v[coord] === face) {
                intersections.push(intersectCache.temp[intersections.size].copy(v));
            } else {
                large.push(v);
            }
        }
    }
    function _triXFace(zs, x, y, faceTest, yMin, yMax) {

        var negative = intersectCache.negative;
        var positive = intersectCache.positive;
        var intersections = intersectCache.intersections;

        // Find intersections
        if (negative.size === 3) {
            // Everything is on the negative side of the left face.
            // The triangle won't intersect with the frustum. So ignore it
            return false;
        }

        if (negative.size && positive.size) {
            intersections.push(intersectCache.temp[intersections.size].lerp(
                negative(0), positive(0), (faceTest - negative(0)[x]) / (positive(0)[x] - negative(0)[x])
            ));
            if (negative.size === 2) {
                // 2 on the left, 1 on the right
                intersections.push(intersectCache.temp[intersections.size].lerp(
                    negative(1), positive(0), (faceTest - negative(1)[x]) / (positive(0)[x] - negative(1)[x])
                ));
            } else if (positive.size === 2) {
                // 1 on the left, 2 on the right
                intersections.push(intersectCache.temp[intersections.size].lerp(
                    negative(0), positive(1), (faceTest - negative(0)[x]) / (positive(1)[x] - negative(0)[x])
                ));
            }
        }

        // Get the z of the intersections
        if (intersections.size === 0) {
          return true;
        }
        if (intersections.size === 1) {
            // If there's only one vertex intersect the face
            // Test if it's within the range of top/bottom faces.
            if (yMin <= intersections(0)[y] && intersections(0)[y] <= yMax) {
                zs.push(intersections(0).z);
            }
            return true;
        }
        // There's multiple intersections ( should only be two intersections. )
        if (intersections(1)[y] === intersections(0)[y]) {
            if (yMin <= intersections(0)[y] && intersections(0)[y] <= yMax) {
                zs.push(intersections(0).z);
                zs.push(intersections(1).z);
            }
        } else {
            var delta = (intersections(1).z - intersections(0).z) / (intersections(1)[y] - intersections(0)[y]);
            if (intersections(0)[y] > yMax) {
                zs.push(intersections(0).z + delta * (yMax - intersections(0)[y]));
            } else if (intersections(0)[y] < yMin) {
                zs.push(intersections(0).z + delta * (yMin - intersections(0)[y]));
            } else {
                zs.push(intersections(0).z);
            }
            if (intersections(1)[y] > yMax) {
                zs.push(intersections(1).z + delta * (yMax - intersections(1)[y]));
            } else if (intersections(1)[y] < yMin) {
                zs.push(intersections(1).z + delta * (yMin - intersections(1)[y]));
            } else {
                zs.push(intersections(1).z);
            }
        }
        return true;
    };

    var _sceneAABB_LS = [
        new pc.Vec3(), new pc.Vec3(), new pc.Vec3(), new pc.Vec3(),
        new pc.Vec3(), new pc.Vec3(), new pc.Vec3(), new pc.Vec3()
    ];
    var iAABBTriIndexes = [
        0,1,2,  1,2,3,
        4,5,6,  5,6,7,
        0,2,4,  2,4,6,
        1,3,5,  3,5,7,
        0,1,4,  1,4,5,
        2,3,6,  3,6,7
    ];
    function _getZFromAABB(w2sc, aabbMin, aabbMax, lcamMinX, lcamMaxX, lcamMinY, lcamMaxY) {
        _sceneAABB_LS[0].x = _sceneAABB_LS[1].x = _sceneAABB_LS[2].x = _sceneAABB_LS[3].x = aabbMin.x;
        _sceneAABB_LS[1].y = _sceneAABB_LS[3].y = _sceneAABB_LS[7].y = _sceneAABB_LS[5].y = aabbMin.y;
        _sceneAABB_LS[2].z = _sceneAABB_LS[3].z = _sceneAABB_LS[6].z = _sceneAABB_LS[7].z = aabbMin.z;
        _sceneAABB_LS[4].x = _sceneAABB_LS[5].x = _sceneAABB_LS[6].x = _sceneAABB_LS[7].x = aabbMax.x;
        _sceneAABB_LS[0].y = _sceneAABB_LS[2].y = _sceneAABB_LS[4].y = _sceneAABB_LS[6].y = aabbMax.y;
        _sceneAABB_LS[0].z = _sceneAABB_LS[1].z = _sceneAABB_LS[4].z = _sceneAABB_LS[5].z = aabbMax.z;

        for ( var i = 0; i < 8; ++i ) {
            w2sc.transformPoint( _sceneAABB_LS[i], _sceneAABB_LS[i] );
        }

        var minz = 9999999999;
        var maxz = -9999999999;

        var vertices = intersectCache.vertices;
        var positive = intersectCache.positive;
        var zs       = intersectCache.zCollection;
        zs.size = 0;

        for (var AABBTriIter = 0; AABBTriIter < 12; ++AABBTriIter) {
          vertices[0] = _sceneAABB_LS[iAABBTriIndexes[AABBTriIter * 3 + 0]];
          vertices[1] = _sceneAABB_LS[iAABBTriIndexes[AABBTriIter * 3 + 1]];
          vertices[2] = _sceneAABB_LS[iAABBTriIndexes[AABBTriIter * 3 + 2]];

          var verticesWithinBound = 0;

          _groupVertices("x", lcamMinX, true);
          if (!_triXFace(zs, "x", "y", lcamMinX, lcamMinY, lcamMaxY)) continue;
          verticesWithinBound += positive.size;

          _groupVertices("x", lcamMaxX, false);
          if (!_triXFace(zs, "x", "y", lcamMaxX, lcamMinY, lcamMaxY)) continue;
          verticesWithinBound += positive.size;

          _groupVertices("y", lcamMinY, true);
          if (!_triXFace(zs, "y", "x", lcamMinY, lcamMinX, lcamMaxX)) continue;
          verticesWithinBound += positive.size;

          _groupVertices("y", lcamMaxY, false);
          _triXFace(zs, "y", "x", lcamMaxY, lcamMinX, lcamMaxX);
          if ( verticesWithinBound + positive.size == 12 ) {
            // The triangle does not go outside of the frustum bound.
            zs.push( vertices[0].z );
            zs.push( vertices[1].z );
            zs.push( vertices[2].z );
          }
        }

        var z;
        for (var j = 0, len = zs.size; j < len; j++) {
            z = zs(j);
            if (z < minz) minz = z;
            if (z > maxz) maxz = z;
        }
        return { min: minz, max: maxz };
    }

    function _getZFromAABBSimple(w2sc, aabbMin, aabbMax, lcamMinX, lcamMaxX, lcamMinY, lcamMaxY) {
        _sceneAABB_LS[0].x = _sceneAABB_LS[1].x = _sceneAABB_LS[2].x = _sceneAABB_LS[3].x = aabbMin.x;
        _sceneAABB_LS[1].y = _sceneAABB_LS[3].y = _sceneAABB_LS[7].y = _sceneAABB_LS[5].y = aabbMin.y;
        _sceneAABB_LS[2].z = _sceneAABB_LS[3].z = _sceneAABB_LS[6].z = _sceneAABB_LS[7].z = aabbMin.z;
        _sceneAABB_LS[4].x = _sceneAABB_LS[5].x = _sceneAABB_LS[6].x = _sceneAABB_LS[7].x = aabbMax.x;
        _sceneAABB_LS[0].y = _sceneAABB_LS[2].y = _sceneAABB_LS[4].y = _sceneAABB_LS[6].y = aabbMax.y;
        _sceneAABB_LS[0].z = _sceneAABB_LS[1].z = _sceneAABB_LS[4].z = _sceneAABB_LS[5].z = aabbMax.z;

        var minz = 9999999999;
        var maxz = -9999999999;
        var z;

        for ( var i = 0; i < 8; ++i ) {
            w2sc.transformPoint( _sceneAABB_LS[i], _sceneAABB_LS[i] );
            z = _sceneAABB_LS[i].z;
            if (z < minz) minz = z;
            if (z > maxz) maxz = z;
        }

        return { min: minz, max: maxz };
    }

    //////////////////////////////////////
    // Shadow mapping support functions //
    //////////////////////////////////////
    function getVsmFormat(device) {
        if (device.extTextureHalfFloat) {
            return pc.PIXELFORMAT_RGBA16F;
        } else if (device.extTextureFloat) {
            return pc.PIXELFORMAT_RGBA32F;
        }
        return pc.PIXELFORMAT_R8_G8_B8_A8;
    }

    function createShadowMap(device, width, height, shadowType) {
        var format = shadowType===pc.SHADOW_VSM? getVsmFormat(device) : pc.PIXELFORMAT_R8_G8_B8_A8;
        var shadowMap = new pc.Texture(device, {
            format: format,
            width: width,
            height: height,
            autoMipmap: false
        });
        var filter = pc.FILTER_NEAREST;
        if (shadowType===pc.SHADOW_VSM) {
            if ((format===pc.PIXELFORMAT_RGBA16F && device.extTextureHalfFloatLinear) ||
                (format===pc.PIXELFORMAT_RGBA32F && device.extTextureFloatLinear) ||
                format===pc.PIXELFORMAT_R8_G8_B8_A8) filter = pc.FILTER_LINEAR;
        }
        shadowMap.minFilter = filter;
        shadowMap.magFilter = filter;
        shadowMap.addressU = pc.ADDRESS_CLAMP_TO_EDGE;
        shadowMap.addressV = pc.ADDRESS_CLAMP_TO_EDGE;
        return new pc.RenderTarget(device, shadowMap, true);
    }

    function createShadowCubeMap(device, size) {
        var cubemap = new pc.Texture(device, {
            format: pc.PIXELFORMAT_R8_G8_B8_A8,
            width: size,
            height: size,
            cubemap: true,
            autoMipmap: false
        });
        cubemap.minFilter = pc.FILTER_NEAREST;
        cubemap.magFilter = pc.FILTER_NEAREST;
        cubemap.addressU = pc.ADDRESS_CLAMP_TO_EDGE;
        cubemap.addressV = pc.ADDRESS_CLAMP_TO_EDGE;
        var targets = [];
        for (var i = 0; i < 6; i++) {
            var target = new pc.RenderTarget(device, cubemap, {
                face: i,
                depth: true
            });
            targets.push(target);
        }
        return targets;
    }

    function gauss(x, sigma) {
        return Math.exp(-(x * x) / (2.0 * sigma * sigma));
    }

    function gaussWeights(kernelSize) {
        if (kernelSize > maxBlurSize) kernelSize = maxBlurSize;
        var sigma = (kernelSize - 1) / (2*3);
        var i, values, sum, halfWidth;

        halfWidth = (kernelSize - 1) * 0.5;
        values = new Array(kernelSize);
        sum = 0.0;
        for (i = 0; i < kernelSize; ++i) {
            values[i] = gauss(i - halfWidth, sigma);
            sum += values[i];
        }

        for (i = 0; i < kernelSize; ++i) {
            values[i] /= sum;
        }
        return values;
    }

    function createShadowCamera(device, shadowType) {
        // We don't need to clear the color buffer if we're rendering a depth map
        var flags = pc.CLEARFLAG_DEPTH;
        if (!device.extDepthTexture) flags |= pc.CLEARFLAG_COLOR;

        var shadowCam = new pc.Camera();
        shadowCam.setClearOptions({
            //color: (shadowType===pc.SHADOW_VSM?[1.0-1.0/255.0, 1.0-1.0/255.0, 1.0-1.0/255.0, 1.0-1.0/255.0] : [1.0, 1.0, 1.0, 1.0]),
            color: [1.0, 1.0, 1.0, 1.0],
            depth: 1.0,
            flags: flags
        });
        shadowCam._node = new pc.GraphNode();
        return shadowCam;
    }

    function getShadowMapFromCache(device, res, mode) {
        shadowBuffer = shadowMapCache[mode][res];
        if (!shadowBuffer) {
            shadowBuffer = createShadowMap(device, res, res, mode? mode : pc.SHADOW_DEPTH);
            shadowMapCache[mode][res] = shadowBuffer;
        }
        return shadowBuffer;
    }

    function createShadowBuffer(device, light) {
        var shadowBuffer;
        if (light.getType() === pc.LIGHTTYPE_POINT) {
            if (light._shadowType===pc.SHADOW_VSM) light._shadowType = pc.SHADOW_DEPTH; // no VSM point lights yet
            if (light._cacheShadowMap) {
                shadowBuffer = shadowMapCubeCache[light._shadowResolution];
                if (!shadowBuffer) {
                    shadowBuffer = createShadowCubeMap(device, light._shadowResolution);
                    shadowMapCubeCache[light._shadowResolution] = shadowBuffer;
                }
            } else {
                shadowBuffer = createShadowCubeMap(device, light._shadowResolution);
            }
            light._shadowCamera.setRenderTarget(shadowBuffer[0]);
            light._shadowCubeMap = shadowBuffer;

        } else {

            if (light._cacheShadowMap) {
                shadowBuffer = getShadowMapFromCache(device, light._shadowResolution, light._shadowType);
            } else {
                shadowBuffer = createShadowMap(device, light._shadowResolution, light._shadowResolution, light._shadowType);
            }

            light._shadowCamera.setRenderTarget(shadowBuffer);
        }
    }

    /**
     * @private
     * @name pc.ForwardRenderer
     * @class The forward renderer render scene objects.
     * @description Creates a new forward renderer object.
     * @param {pc.GraphicsDevice} graphicsDevice The graphics device used by the renderer.
     */
    function ForwardRenderer(graphicsDevice) {
        this.device = graphicsDevice;
        var device = this.device;

        this._depthDrawCalls = 0;
        this._shadowDrawCalls = 0;
        this._forwardDrawCalls = 0;
        this._skinDrawCalls = 0;
        this._instancedDrawCalls = 0;
        this._immediateRendered = 0;
        this._removedByInstancing = 0;
        this._camerasRendered = 0;
        this._materialSwitches = 0;
        this._shadowMapUpdates = 0;
        this._shadowMapTime = 0;
        this._forwardTime = 0;
        this._cullTime = 0;

        // Shaders
        var library = device.getProgramLibrary();
        this.library = library;

        this._depthProgStatic = [];
        this._depthProgSkin = [];
        this._depthProgStaticOp = [];
        this._depthProgSkinOp = [];

        this._depthProgStaticPoint = [];
        this._depthProgSkinPoint = [];
        this._depthProgStaticOpPoint = [];
        this._depthProgSkinOpPoint = [];

        for(var shadowType=0; shadowType<pc.SHADOW_VSM+1; shadowType++) {
            this._depthProgStaticOp[shadowType] = {};
            this._depthProgSkinOp[shadowType] = {};
            this._depthProgStaticOpPoint[shadowType] = {};
            this._depthProgSkinOpPoint[shadowType] = {};
        }

        // Screen depth (no opacity)
        this._depthShaderStatic = library.getProgram('depth', {
            skin: false
        });
        this._depthShaderSkin = library.getProgram('depth', {
            skin: true
        });
        this._depthShaderStaticOp = {};
        this._depthShaderSkinOp = {};

        var chan = ['r', 'g', 'b', 'a'];
        for(var c=0; c<4; c++) {
            // Screen depth (opacity)
            this._depthShaderStaticOp[chan[c]] = library.getProgram('depth', {
                skin: false,
                opacityMap: true,
                opacityChannel: chan[c]
            });
            this._depthShaderSkinOp[chan[c]] = library.getProgram('depth', {
                skin: true,
                opacityMap: true,
                opacityChannel: chan[c]
            });

            this._depthShaderStaticOp[chan[c]] = library.getProgram('depth', {
                skin: false,
                opacityMap: true,
                opacityChannel: chan[c]
            });
            this._depthShaderSkinOp[chan[c]] = library.getProgram('depth', {
                skin: true,
                opacityMap: true,
                opacityChannel: chan[c]
            });
        }


        // Uniforms
        var scope = device.scope;
        this.projId = scope.resolve('matrix_projection');
        this.viewId = scope.resolve('matrix_view');
        this.viewId3 = scope.resolve('matrix_view3');
        this.viewInvId = scope.resolve('matrix_viewInverse');
        this.viewProjId = scope.resolve('matrix_viewProjection');
        this.viewPosId = scope.resolve('view_position');
        this.nearClipId = scope.resolve('camera_near');
        this.farClipId = scope.resolve('camera_far');
        this.lightRadiusId = scope.resolve('light_radius');

        this.fogColorId = scope.resolve('fog_color');
        this.fogStartId = scope.resolve('fog_start');
        this.fogEndId = scope.resolve('fog_end');
        this.fogDensityId = scope.resolve('fog_density');

        this.modelMatrixId = scope.resolve('matrix_model');
        this.normalMatrixId = scope.resolve('matrix_normal');
        this.poseMatrixId = scope.resolve('matrix_pose[0]');
        this.boneTextureId = scope.resolve('texture_poseMap');
        this.boneTextureSizeId = scope.resolve('texture_poseMapSize');
        this.skinPosOffsetId = scope.resolve('skinPosOffset');

        this.alphaTestId = scope.resolve('alpha_ref');
        this.opacityMapId = scope.resolve('texture_opacityMap');

        this.depthMapId = scope.resolve('uDepthMap');
        this.screenSizeId = scope.resolve('uScreenSize');
        this._screenSize = new pc.Vec4();

        this.sourceId = scope.resolve("source");
        this.pixelOffsetId = scope.resolve("pixelOffset");
        this.weightId = scope.resolve("weight[0]");
        var chunks = pc.shaderChunks;
        var packVsm = !(device.extTextureHalfFloat || device.extTextureFloat);
        var packed = packVsm? "#define PACKED\n" : "";
        this.blurVsmShaderCode = [packed + chunks.blurVSMPS, packed + "#define GAUSS\n" + chunks.blurVSMPS];
        this.blurVsmShader = [{}, {}];
        this.blurVsmWeights = {};

        this.fogColor = new Float32Array(3);
        this.ambientColor = new Float32Array(3);
    }

    pc.extend(ForwardRenderer.prototype, {

        _isVisible: function(camera, meshInstance) {
            meshPos = meshInstance.aabb.center;
            if (meshInstance.node._dirtyScale) {
                meshInstance._aabb._radius = meshInstance._aabb.halfExtents.length();
                meshInstance.node._dirtyScale = false;
            }

            tempSphere.radius = meshInstance._aabb._radius;
            tempSphere.center = meshPos;

            return camera._frustum.containsSphere(tempSphere);
        },

        getShadowCamera: function(device, light) {
            var shadowCam = light._shadowCamera;
            var shadowBuffer;

            if (shadowCam === null) {
                shadowCam = light._shadowCamera = createShadowCamera(device, light._shadowType);
                createShadowBuffer(device, light);
            } else {
                shadowBuffer = shadowCam.getRenderTarget();
                if ((shadowBuffer.width !== light._shadowResolution) || (shadowBuffer.height !== light._shadowResolution)) {
                    createShadowBuffer(device, light);
                }
            }

            return shadowCam;
        },

        updateCameraFrustum: function(camera) {
            var projMat = camera.getProjectionMatrix();

            var pos = camera._node.getPosition();
            var rot = camera._node.getRotation();
            viewInvMat.setTRS(pos, rot, pc.Vec3.ONE);
            this.viewInvId.setValue(viewInvMat.data);

            viewMat.copy(viewInvMat).invert();

            camera._frustum.update(projMat, viewMat);
        },

        setCamera: function (camera, cullBorder) {
            // Projection Matrix
            var projMat = camera.getProjectionMatrix();
            this.projId.setValue(projMat.data);

            // ViewInverse Matrix
            var pos = camera._node.getPosition();
            var rot = camera._node.getRotation();
            viewInvMat.setTRS(pos, rot, pc.Vec3.ONE);
            this.viewInvId.setValue(viewInvMat.data);

            // View Matrix
            viewMat.copy(viewInvMat).invert();
            this.viewId.setValue(viewMat.data);

            viewMat3.data[0] = viewMat.data[0];
            viewMat3.data[1] = viewMat.data[1];
            viewMat3.data[2] = viewMat.data[2];

            viewMat3.data[3] = viewMat.data[4];
            viewMat3.data[4] = viewMat.data[5];
            viewMat3.data[5] = viewMat.data[6];

            viewMat3.data[6] = viewMat.data[8];
            viewMat3.data[7] = viewMat.data[9];
            viewMat3.data[8] = viewMat.data[10];

            this.viewId3.setValue(viewMat3.data);

            // ViewProjection Matrix
            viewProjMat.mul2(projMat, viewMat);
            this.viewProjId.setValue(viewProjMat.data);

            // View Position (world space)
            this.viewPosId.setValue(camera._node.getPosition().data);

            // Near and far clip values
            this.nearClipId.setValue(camera.getNearClip());
            this.farClipId.setValue(camera.getFarClip());

            camera._frustum.update(projMat, viewMat);

            var device = this.device;
            var target = camera.getRenderTarget();
            device.setRenderTarget(target);
            device.updateBegin();

            var rect = camera.getRect();
            var pixelWidth = target ? target.width : device.width;
            var pixelHeight = target ? target.height : device.height;
            var x = Math.floor(rect.x * pixelWidth);
            var y = Math.floor(rect.y * pixelHeight);
            var w = Math.floor(rect.width * pixelWidth);
            var h = Math.floor(rect.height * pixelHeight);
            device.setViewport(x, y, w, h);
            device.setScissor(x, y, w, h);

            device.clear(camera.getClearOptions());

            if (cullBorder) device.setScissor(1, 1, pixelWidth-2, pixelHeight-2);
        },

        dispatchGlobalLights: function (scene) {
            var i;
            this.mainLight = -1;

            var scope = this.device.scope;

            this.ambientColor[0] = scene.ambientLight.r;
            this.ambientColor[1] = scene.ambientLight.g;
            this.ambientColor[2] = scene.ambientLight.b;
            if (scene.gammaCorrection) {
                for(i=0; i<3; i++) {
                    this.ambientColor[i] = Math.pow(this.ambientColor[i], 2.2);
                }
            }
            scope.resolve("light_globalAmbient").setValue(this.ambientColor);
            scope.resolve("exposure").setValue(scene.exposure);
            if (scene._skyboxModel) scope.resolve("skyboxIntensity").setValue(scene.skyboxIntensity);
        },

        dispatchDirectLights: function (scene, mask) {
            var dirs = scene._globalLights;
            var numDirs = dirs.length;
            var i;
            var directional, wtm, light;
            var cnt = 0;

            var scope = this.device.scope;

            for (i = 0; i < numDirs; i++) {
                if (!(dirs[i].mask & mask)) continue;

                directional = dirs[i];
                wtm = directional._node.getWorldTransform();
                light = "light" + cnt;

                scope.resolve(light + "_color").setValue(scene.gammaCorrection? directional._linearFinalColor.data : directional._finalColor.data);

                // Directionals shine down the negative Y axis
                wtm.getY(directional._direction).scale(-1);
                scope.resolve(light + "_direction").setValue(directional._direction.normalize().data);

                if (directional.getCastShadows()) {
                    var shadowMap = this.device.extDepthTexture ?
                            directional._shadowCamera._renderTarget._depthTexture :
                            directional._shadowCamera._renderTarget.colorBuffer;

                    // make bias dependent on far plane because it's not constant for direct light
                    var bias = (directional._shadowBias / directional._shadowCamera.getFarClip()) * 100;

                    scope.resolve(light + "_shadowMap").setValue(shadowMap);
                    scope.resolve(light + "_shadowMatrix").setValue(directional._shadowMatrix.data);
                    scope.resolve(light + "_shadowParams").setValue([directional._shadowResolution, directional._normalOffsetBias, bias]);
                    if (this.mainLight < 0) {
                        scope.resolve(light + "_shadowMatrixVS").setValue(directional._shadowMatrix.data);
                        scope.resolve(light + "_shadowParamsVS").setValue([directional._shadowResolution, directional._normalOffsetBias, bias]);
                        scope.resolve(light + "_directionVS").setValue(directional._direction.normalize().data);
                        this.mainLight = i;
                    }
                }
                cnt++;
            }
            return cnt;
        },

        dispatchLocalLights: function (scene, mask, usedDirLights) {
            var i, wtm;
            var point, spot;
            var light;
            var localLights = scene._localLights;
            var cnt = 0;

            var pnts = localLights[pc.LIGHTTYPE_POINT-1];
            var spts = localLights[pc.LIGHTTYPE_SPOT-1];

            var numDirs = usedDirLights;
            var numPnts = pnts.length;
            var numSpts = spts.length;

            var scope = this.device.scope;
            var shadowMap;

            for (i = 0; i < numPnts; i++) {
                if (!(pnts[i].mask & mask)) continue;

                point = pnts[i];
                wtm = point._node.getWorldTransform();
                light = "light" + (numDirs + cnt);

                scope.resolve(light + "_radius").setValue(point._attenuationEnd);
                scope.resolve(light + "_color").setValue(scene.gammaCorrection? point._linearFinalColor.data : point._finalColor.data);
                wtm.getTranslation(point._position);
                scope.resolve(light + "_position").setValue(point._position.data);

                if (point.getCastShadows()) {
                    shadowMap = this.device.extDepthTexture ?
                                point._shadowCamera._renderTarget._depthTexture :
                                point._shadowCamera._renderTarget.colorBuffer;
                    scope.resolve(light + "_shadowMap").setValue(shadowMap);
                    scope.resolve(light + "_shadowMatrix").setValue(point._shadowMatrix.data);
                    scope.resolve(light + "_shadowParams").setValue([point._shadowResolution, point._normalOffsetBias, point._shadowBias, 1.0 / point.getAttenuationEnd()]);
                }
                cnt++;
            }

            for (i = 0; i < numSpts; i++) {
                if (!(spts[i].mask & mask)) continue;

                spot = spts[i];
                wtm = spot._node.getWorldTransform();
                light = "light" + (numDirs + cnt);

                scope.resolve(light + "_innerConeAngle").setValue(spot._innerConeAngleCos);
                scope.resolve(light + "_outerConeAngle").setValue(spot._outerConeAngleCos);
                scope.resolve(light + "_radius").setValue(spot._attenuationEnd);
                scope.resolve(light + "_color").setValue(scene.gammaCorrection? spot._linearFinalColor.data : spot._finalColor.data);
                wtm.getTranslation(spot._position);
                scope.resolve(light + "_position").setValue(spot._position.data);
                // Spots shine down the negative Y axis
                wtm.getY(spot._direction).scale(-1);
                scope.resolve(light + "_spotDirection").setValue(spot._direction.normalize().data);

                if (spot.getCastShadows()) {
                    var bias = spot._shadowBias * 20; // approx remap from old bias values
                    shadowMap = this.device.extDepthTexture ?
                                spot._shadowCamera._renderTarget._depthTexture :
                                spot._shadowCamera._renderTarget.colorBuffer;
                    scope.resolve(light + "_shadowMap").setValue(shadowMap);
                    scope.resolve(light + "_shadowMatrix").setValue(spot._shadowMatrix.data);
                    scope.resolve(light + "_shadowParams").setValue([spot._shadowResolution, spot._normalOffsetBias, bias, 1.0 / spot.getAttenuationEnd()]);
                    if (this.mainLight < 0) {
                        scope.resolve(light + "_shadowMatrixVS").setValue(spot._shadowMatrix.data);
                        scope.resolve(light + "_shadowParamsVS").setValue([spot._shadowResolution, spot._normalOffsetBias, bias, 1.0 / spot.getAttenuationEnd()]);
                        scope.resolve(light + "_positionVS").setValue(spot._position.data);
                        this.mainLight = i;
                    }
                }
                cnt++;
            }
        },

        /**
         * @private
         * @function
         * @name pc.ForwardRenderer#render
         * @description Renders the scene using the specified camera.
         * @param {pc.Scene} scene The scene to render.
         * @param {pc.Camera} camera The camera with which to render the scene.
         */
        render: function (scene, camera) {
            var device = this.device;
            var scope = device.scope;

            scene._activeCamera = camera;

            if (scene.updateShaders) {
                scene.updateShadersFunc(device);
                scene.updateShaders = false;
            }

            var target = camera.getRenderTarget();
            var isHdr = false;
            var oldGamma = scene._gammaCorrection;
            var oldTonemap = scene._toneMapping;
            var oldExposure = scene.exposure;
            if (target) {
                var format = target.colorBuffer.format;
                if (format===pc.PIXELFORMAT_RGB16F || format===pc.PIXELFORMAT_RGB32F) {
                    isHdr = true;
                    scene._gammaCorrection = pc.GAMMA_NONE;
                    scene._toneMapping = pc.TONEMAP_LINEAR;
                    scene.exposure = 1;
                }
            }

            var i, j, numInstances, light;
            var lights = scene._lights;
            var models = scene._models;

            var drawCalls = scene.drawCalls;
            var drawCallsCount = drawCalls.length;
            var shadowCasters = scene.shadowCasters;

            var drawCall, meshInstance, prevMeshInstance = null, mesh, material, prevMaterial = null, style;
            var boneTexture;

            // Sort lights by type
            scene._globalLights.length = 0;
            scene._localLights[0].length = 0;
            scene._localLights[1].length = 0;

            for (i = 0; i < lights.length; i++) {
                light = lights[i];
                if (light.getEnabled()) {
                    if (light.getType() === pc.LIGHTTYPE_DIRECTIONAL) {
                        scene._globalLights.push(light);
                    } else {
                        scene._localLights[light.getType() === pc.LIGHTTYPE_POINT ? 0 : 1].push(light);
                    }
                }
            }

            var culled = [];
            var visible;
            var btype;
            var emptyAabb;
            var drawCallAabb;
            var cullTime;
            this.updateCameraFrustum(camera);

            // Update all skin matrices to properly cull skinned objects (but don't update rendering data)
            for (i = 0; i < drawCallsCount; i++) {
                drawCall = drawCalls[i];
                if (drawCall.skinInstance) {
                    drawCall.skinInstance.updateMatrices();
                }
            }

            // Calculate the distance of transparent meshes from the camera
            // and cull too
            var camPos = camera._node.getPosition();
            var camFwd = camera._node.forward;
            for (i = 0; i < drawCallsCount; i++) {
                drawCall = drawCalls[i];
                visible = true;
                meshPos = null;
                if (!drawCall.command) {
                    if (drawCall._hidden) continue; // use _hidden property to quickly hide/show meshInstances
                    meshInstance = drawCall;

                    // Only alpha sort and cull mesh instances in the main world
                    if (meshInstance.layer === pc.LAYER_WORLD) {

                        // #ifdef PROFILER
                        cullTime = pc.now();
                        // #endif
                        if (camera.frustumCulling && drawCall.cull) {
                            visible = this._isVisible(camera, meshInstance);
                        }
                        // #ifdef PROFILER
                        this._cullTime += pc.now() - cullTime;
                        // #endif
                        if (visible) {
                            btype = meshInstance.material.blendType;
                            if (btype !== pc.BLEND_NONE) {
                                // alpha sort
                                if (!meshPos) meshPos = meshInstance.aabb.center;
                                var tempx = meshPos.x - camPos.x;
                                var tempy = meshPos.y - camPos.y;
                                var tempz = meshPos.z - camPos.z;
                                meshInstance.zdist = tempx*camFwd.x + tempy*camFwd.y + tempz*camFwd.z;
                            } else if (meshInstance.zdist !== undefined) {
                                delete meshInstance.zdist;
                            }
                        }
                    }
                }
                if (visible) culled.push(drawCall);
            }

            for(i=0; i<scene.immediateDrawCalls.length; i++) {
                culled.push(scene.immediateDrawCalls[i]);
            }
            this._immediateRendered += scene.immediateDrawCalls.length;
            drawCalls = culled;
            drawCallsCount = culled.length;

            // Update all skin matrix palettes
            for (i = 0; i < drawCallsCount; i++) {
                drawCall = drawCalls[i];
                if (drawCall.skinInstance) {
                    drawCall.skinInstance.updateMatrixPalette();
                }
            }

            // Sort meshes into the correct render order
            drawCalls.sort(sortDrawCalls);

            // Render a depth target if the camera has one assigned
            var opChan = 'r';
            var shadowType;
            var library = this.library;
            if (camera._renderDepthRequests) {
                var rect = camera._rect;
                var width = Math.floor(rect.width * device.width);
                var height = Math.floor(rect.height * device.height);

                if (camera._depthTarget && (camera._depthTarget.width!==width || camera._depthTarget.height!==height)) {
                    camera._depthTarget.destroy();
                    camera._depthTarget = null;
                }

                if (!camera._depthTarget) {
                    var colorBuffer = new pc.Texture(device, {
                        format: pc.PIXELFORMAT_R8_G8_B8_A8,
                        width: width,
                        height: height
                    });
                    colorBuffer.minFilter = pc.FILTER_NEAREST;
                    colorBuffer.magFilter = pc.FILTER_NEAREST;
                    colorBuffer.addressU = pc.ADDRESS_CLAMP_TO_EDGE;
                    colorBuffer.addressV = pc.ADDRESS_CLAMP_TO_EDGE;
                    camera._depthTarget = new pc.RenderTarget(device, colorBuffer, {
                        depth: true
                    });
                }

                var oldTarget = camera.getRenderTarget();
                camera.setRenderTarget(camera._depthTarget);
                this.setCamera(camera);

                var oldBlending = device.getBlending();
                device.setBlending(false);

                for (i = 0; i < drawCallsCount; i++) {
                    meshInstance = drawCalls[i];
                    if (!meshInstance.command && meshInstance.drawToDepth && meshInstance.material.blendType===pc.BLEND_NONE) {
                        mesh = meshInstance.mesh;

                        this.modelMatrixId.setValue(meshInstance.node.worldTransform.data);

                        material = meshInstance.material;
                        if (material.opacityMap) {
                            this.opacityMapId.setValue(material.opacityMap);
                            this.alphaTestId.setValue(material.alphaTest);
                            if (material.opacityMapChannel) opChan = material.opacityMapChannel;
                        }

                        if (meshInstance.skinInstance) {
                            this._skinDrawCalls++;
                            this.skinPosOffsetId.setValue(meshInstance.skinInstance.rootNode.getPosition().data);
                            if (device.supportsBoneTextures) {
                                boneTexture = meshInstance.skinInstance.boneTexture;
                                this.boneTextureId.setValue(boneTexture);
                                this.boneTextureSizeId.setValue([boneTexture.width, boneTexture.height]);
                            } else {
                                this.poseMatrixId.setValue(meshInstance.skinInstance.matrixPalette);
                            }
                            device.setShader(material.opacityMap ? this._depthShaderSkinOp[opChan] : this._depthShaderSkin);
                        } else {
                            device.setShader(material.opacityMap ? this._depthShaderStaticOp[opChan] : this._depthShaderStatic);
                        }

                        style = meshInstance.renderStyle;

                        device.setVertexBuffer(mesh.vertexBuffer, 0);
                        device.setIndexBuffer(mesh.indexBuffer[style]);
                        device.draw(mesh.primitive[style]);
                        this._depthDrawCalls++;
                    }

                    camera.setRenderTarget(oldTarget);
                }
                device.setBlending(oldBlending);
            } else {
                if (camera._depthTarget) {
                    camera._depthTarget.destroy();
                    camera._depthTarget = null;
                }
            }

            // Render all shadowmaps
            var minx, miny, minz, maxx, maxy, maxz, centerx, centery;
<<<<<<< HEAD
            var shadowShader;
=======
            // #ifdef PROFILER
>>>>>>> 388a4396
            var shadowMapStartTime = pc.now();
            // #endif
            for (i = 0; i < lights.length; i++) {
                light = lights[i];
                var type = light.getType();

                if (light.getCastShadows() && light.getEnabled() && light.shadowUpdateMode!==pc.SHADOWUPDATE_NONE) {
                    if (light.shadowUpdateMode===pc.SHADOWUPDATE_THISFRAME) light.shadowUpdateMode = pc.SHADOWUPDATE_NONE;
                    var shadowCam = this.getShadowCamera(device, light);

                    var passes = 1;
                    var pass;
                    var frustumSize;

                    shadowCam._node.setPosition(light._node.getPosition());
                    shadowCam._node.setRotation(light._node.getRotation());
                    // Camera's look down negative Z, and directional lights point down negative Y
                    shadowCam._node.rotateLocal(-90, 0, 0);

                    if (type === pc.LIGHTTYPE_DIRECTIONAL) {

                        // Positioning directional light frustum I
                        // Construct light's orthographic frustum around camera frustum
                        // Use very large near/far planes this time

                        // 1. Get the frustum of the camera
                        _getFrustumPoints(camera, light.getShadowDistance()||camera.getFarClip(), frustumPoints);

                        // 2. Figure out the maximum diagonal of the frustum in light's projected space.
                        frustumSize = frustumDiagonal.sub2( frustumPoints[0], frustumPoints[6] ).length();
                        frustumSize = Math.max( frustumSize, frustumDiagonal.sub2( frustumPoints[4], frustumPoints[6] ).length() );

                        // 3. Transform the 8 corners of the camera frustum into the shadow camera's view space
                        shadowCamView.copy( shadowCam._node.getWorldTransform() ).invert();
                        c2sc.copy( shadowCamView ).mul( camera._node.worldTransform );
                        for (j = 0; j < 8; j++) {
                            c2sc.transformPoint(frustumPoints[j], frustumPoints[j]);
                        }

                        // 4. Come up with a bounding box (in light-space) by calculating the min
                        // and max X, Y, and Z values from your 8 light-space frustum coordinates.
                        minx = miny = minz = 1000000;
                        maxx = maxy = maxz = -1000000;
                        for (j = 0; j < 8; j++) {
                            var p = frustumPoints[j];
                            if (p.x < minx) minx = p.x;
                            if (p.x > maxx) maxx = p.x;
                            if (p.y < miny) miny = p.y;
                            if (p.y > maxy) maxy = p.y;
                            if (p.z < minz) minz = p.z;
                            if (p.z > maxz) maxz = p.z;
                        }

                        // 5. Enlarge the light's frustum so that the frustum will be the same size
                        // no matter how the view frustum moves.
                        // And also snap the frustum to align with shadow texel. ( Avoid shadow shimmering )
                        var unitPerTexel = frustumSize / light.getShadowResolution();
                        var delta = (frustumSize - (maxx - minx)) * 0.5;
                        minx = Math.floor( (minx - delta) / unitPerTexel ) * unitPerTexel;
                        delta = (frustumSize - (maxy - miny)) * 0.5;
                        miny = Math.floor( (miny - delta) / unitPerTexel ) * unitPerTexel;
                        maxx = minx + frustumSize;
                        maxy = miny + frustumSize;

                        // 6. Use your min and max values to create an off-center orthographic projection.
                        centerx = (maxx + minx) * 0.5;
                        centery = (maxy + miny) * 0.5;
                        shadowCam._node.translateLocal(centerx, centery, 100000);

                        shadowCam.setProjection( pc.PROJECTION_ORTHOGRAPHIC );
                        shadowCam.setNearClip( 0 );
                        shadowCam.setFarClip(200000);
                        shadowCam.setAspectRatio( 1 ); // The light's frustum is a cuboid.
                        shadowCam.setOrthoHeight( frustumSize * 0.5 );

                    } else if (type === pc.LIGHTTYPE_SPOT) {

                        // don't update invisible light
                        if (camera.frustumCulling) {
                            light._node.getWorldTransform();
                            light.getBoundingSphere(tempSphere);
                            if (!camera._frustum.containsSphere(tempSphere)) continue;
                        }

                        shadowCam.setProjection(pc.PROJECTION_PERSPECTIVE);
                        shadowCam.setNearClip(light.getAttenuationEnd() / 1000);
                        shadowCam.setFarClip(light.getAttenuationEnd());
                        shadowCam.setAspectRatio(1);
                        shadowCam.setFov(light.getOuterConeAngle() * 2);

                        this.viewPosId.setValue(shadowCam._node.getPosition().data);
                        this.lightRadiusId.setValue(light.getAttenuationEnd());

                    } else if (type === pc.LIGHTTYPE_POINT) {

                        // don't update invisible light
                        if (camera.frustumCulling) {
                            light._node.getWorldTransform();
                            light.getBoundingSphere(tempSphere);
                            if (!camera._frustum.containsSphere(tempSphere)) continue;
                        }

                        shadowCam.setProjection(pc.PROJECTION_PERSPECTIVE);
                        shadowCam.setNearClip(light.getAttenuationEnd() / 1000);
                        shadowCam.setFarClip(light.getAttenuationEnd());
                        shadowCam.setAspectRatio(1);
                        shadowCam.setFov(90);

                        passes = 6;
                        this.viewPosId.setValue(shadowCam._node.getPosition().data);
                        this.lightRadiusId.setValue(light.getAttenuationEnd());
                    }


                    this._shadowMapUpdates += passes;

                    opChan = 'r';
                    for(pass=0; pass<passes; pass++){

                        if (type === pc.LIGHTTYPE_POINT) {
                            if (pass===0) {
                                shadowCam._node.setEulerAngles(0, 90, 180);
                            } else if (pass===1) {
                                shadowCam._node.setEulerAngles(0, -90, 180);
                            } else if (pass===2) {
                                shadowCam._node.setEulerAngles(90, 0, 0);
                            } else if (pass===3) {
                                shadowCam._node.setEulerAngles(-90, 0, 0);
                            } else if (pass===4) {
                                shadowCam._node.setEulerAngles(0, 180, 180);
                            } else if (pass===5) {
                                shadowCam._node.setEulerAngles(0, 0, 180);
                            }
                            shadowCam._node.setPosition(light._node.getPosition());
                            shadowCam.setRenderTarget(light._shadowCubeMap[pass]);
                        }

                        this.setCamera(shadowCam, type !== pc.LIGHTTYPE_POINT);

                        // Cull shadow casters
                        culled = [];
                        // #ifdef PROFILER
                        cullTime = pc.now();
                        // #endif
                        for (j = 0, numInstances = shadowCasters.length; j < numInstances; j++) {
                            meshInstance = shadowCasters[j];
                            visible = true;
                            if (meshInstance.cull) {
                                visible = this._isVisible(shadowCam, meshInstance);
                            }
                            if (visible) culled.push(meshInstance);
                        }
                        // #ifdef PROFILER
                        this._cullTime += pc.now() - cullTime;
                        // #endif

                        if (type === pc.LIGHTTYPE_DIRECTIONAL) {

                            // Positioning directional light frustum II
                            // Fit clipping planes tightly around visible shadow casters

                            // 1. Find AABB of visible shadow casters
                            emptyAabb = true;
                            for(j=0; j<culled.length; j++) {
                                meshInstance = culled[j];
                                drawCallAabb = meshInstance.aabb;
                                if (emptyAabb) {
                                    visibleSceneAabb.copy(drawCallAabb);
                                    emptyAabb = false;
                                } else {
                                    visibleSceneAabb.add(drawCallAabb);
                                }
                            }

                            // 2. Calculate minz/maxz based on this AABB
                            var z = _getZFromAABBSimple( shadowCamView, visibleSceneAabb.getMin(), visibleSceneAabb.getMax(), minx, maxx, miny, maxy );

                            // Always use the scene's aabb's Z value
                            // Otherwise object between the light and the frustum won't cast shadow.
                            maxz = z.max;
                            if (z.min > minz) minz = z.min;

                            // 3. Fix projection
                            shadowCam._node.setPosition(light._node.getPosition());
                            shadowCam._node.translateLocal(centerx, centery, maxz + directionalShadowEpsilon);
                            shadowCam.setFarClip( maxz - minz );

                            this.setCamera(shadowCam, true);
                        }

                        if (type !== pc.LIGHTTYPE_POINT) {

                            shadowCamView.setTRS(shadowCam._node.getPosition(), shadowCam._node.getRotation(), pc.Vec3.ONE).invert();
                            shadowCamViewProj.mul2(shadowCam.getProjectionMatrix(), shadowCamView);
                            light._shadowMatrix.mul2(scaleShift, shadowCamViewProj);
                        }

                        device.setBlending(false);
                        device.setColorWrite(true, true, true, true);
                        device.setDepthWrite(true);
                        device.setDepthTest(true);

                        if (device.extDepthTexture) {
                            device.setColorWrite(false, false, false, false);
                        }

                        shadowType = light._shadowType;
                        for (j = 0, numInstances = culled.length; j < numInstances; j++) {
                            meshInstance = culled[j];
                            mesh = meshInstance.mesh;
                            material = meshInstance.material;

                            device.setCullMode(material.cull);

                            this.modelMatrixId.setValue(meshInstance.node.worldTransform.data);
                            if (material.opacityMap) {
                                this.opacityMapId.setValue(material.opacityMap);
                                this.alphaTestId.setValue(material.alphaTest);
                                if (material.opacityMapChannel) opChan = material.opacityMapChannel;
                            }
                            if (meshInstance.skinInstance) {
                                this._skinDrawCalls++;
                                this.skinPosOffsetId.setValue(meshInstance.skinInstance.rootNode.getPosition().data);
                                if (device.supportsBoneTextures) {
                                    boneTexture = meshInstance.skinInstance.boneTexture;
                                    this.boneTextureId.setValue(boneTexture);
                                    this.boneTextureSizeId.setValue([boneTexture.width, boneTexture.height]);
                                } else {
                                    this.poseMatrixId.setValue(meshInstance.skinInstance.matrixPalette);
                                }
                                if (type !== pc.LIGHTTYPE_DIRECTIONAL) {
                                    if (material.opacityMap) {
                                        // Skinned point opacity
                                        shadowShader = this._depthProgSkinOpPoint[shadowType][opChan];
                                        if (!shadowShader) {
                                            shadowShader = this._depthProgSkinOpPoint[shadowType][opChan] = library.getProgram('depthrgba', {
                                                skin: true,
                                                opacityMap: true,
                                                point: true,
                                                shadowType: shadowType,
                                                opacityChannel: opChan
                                            });
                                        }
                                    } else {
                                        // Skinned point
                                        shadowShader = this._depthProgSkinPoint[shadowType];
                                        if (!shadowShader) {
                                            shadowShader = this._depthProgSkinPoint[shadowType] = library.getProgram('depthrgba', {
                                                skin: true,
                                                point: true,
                                                shadowType: shadowType
                                            });
                                        }
                                    }
                                } else {
                                    if (material.opacityMap) {
                                        // Skinned opacity
                                        shadowShader = this._depthProgSkinOp[shadowType][opChan];
                                        if (!shadowShader) {
                                            shadowShader = this._depthProgSkinOp[shadowType][opChan] = library.getProgram('depthrgba', {
                                                skin: true,
                                                opacityMap: true,
                                                shadowType: shadowType,
                                                opacityChannel: opChan
                                            });
                                        }
                                    } else {
                                        // Skinned
                                        shadowShader = this._depthProgSkin[shadowType];
                                        if (!shadowShader) {
                                            shadowShader = this._depthProgSkin[shadowType] = library.getProgram('depthrgba', {
                                                skin: true,
                                                shadowType: shadowType
                                            });
                                        }
                                    }
                                }
                            } else {
                                if (type !== pc.LIGHTTYPE_DIRECTIONAL) {
                                    if (material.opacityMap) {
                                        // Point opacity
                                        shadowShader = this._depthProgStaticOpPoint[shadowType][opChan];
                                        if (!shadowShader) {
                                            shadowShader = this._depthProgStaticOpPoint[shadowType][opChan] = library.getProgram('depthrgba', {
                                                opacityMap: true,
                                                point: true,
                                                shadowType: shadowType,
                                                opacityChannel: opChan
                                            });
                                        }
                                    } else {
                                        // Point
                                        shadowShader = this._depthProgStaticPoint[shadowType];
                                        if (!shadowShader) {
                                            shadowShader = this._depthProgStaticPoint[shadowType] = library.getProgram('depthrgba', {
                                                point: true,
                                                shadowType: shadowType
                                            });
                                        }
                                    }
                                } else {
                                    if (material.opacityMap) {
                                        // Opacity
                                        shadowShader = this._depthProgStaticOp[shadowType][opChan];
                                        if (!shadowShader) {
                                            shadowShader = this._depthProgStaticOp[shadowType][opChan] = library.getProgram('depthrgba', {
                                                opacityMap: true,
                                                shadowType: shadowType,
                                                opacityChannel: opChan
                                            });
                                        }
                                    } else {
                                        //
                                        shadowShader = this._depthProgStatic[shadowType];
                                        if (!shadowShader) {
                                            shadowShader = this._depthProgStatic[shadowType] = library.getProgram('depthrgba', {
                                                shadowType: shadowType
                                            });
                                        }
                                    }
                                }
                            }
                            device.setShader(shadowShader);

                            style = meshInstance.renderStyle;

                            device.setVertexBuffer(mesh.vertexBuffer, 0);
                            device.setIndexBuffer(mesh.indexBuffer[style]);

                            device.draw(mesh.primitive[style]);
                            this._shadowDrawCalls++;
                        }
                    } // end pass

                    if (light._shadowType===pc.SHADOW_VSM) {
                        var filterSize = light._vsmBlurSize;
                        if (filterSize > 1) {
                            var origShadowMap = shadowCam.getRenderTarget();
                            var tempRt = getShadowMapFromCache(device, light._shadowResolution, pc.SHADOW_VSM);

                            var blurMode = light._vsmBlurMode;
                            var blurShader = this.blurVsmShader[blurMode][filterSize];
                            if (!blurShader) {
                                this.blurVsmWeights[filterSize] = gaussWeights(filterSize);
                                var chunks = pc.shaderChunks;
                                this.blurVsmShader[blurMode][filterSize] = blurShader =
                                    chunks.createShaderFromCode(this.device, chunks.fullscreenQuadVS,
                                    "#define SAMPLES " + filterSize + "\n" + this.blurVsmShaderCode[blurMode], "blurVsm" + blurMode + "" + filterSize);
                            }

                            // Blur horizontal
                            this.sourceId.setValue(origShadowMap.colorBuffer);
                            pixelOffset.x = 1.0 / light._shadowResolution;
                            pixelOffset.y = 0.0;
                            this.pixelOffsetId.setValue(pixelOffset.data);
                            if (blurMode===pc.BLUR_GAUSSIAN) this.weightId.setValue(this.blurVsmWeights[filterSize]);
                            pc.drawQuadWithShader(device, tempRt, blurShader);

                            // Blur vertical
                            this.sourceId.setValue(tempRt.colorBuffer);
                            pixelOffset.y = pixelOffset.x;
                            pixelOffset.x = 0.0;
                            this.pixelOffsetId.setValue(pixelOffset.data);
                            pc.drawQuadWithShader(device, origShadowMap, blurShader);
                        }
                    }
                }
            }
            // #ifdef PROFILER
            this._shadowMapTime = pc.now() - shadowMapStartTime;
            // #endif

            // Set up the camera
            this.setCamera(camera);

            // Set up ambient/exposure
            this.dispatchGlobalLights(scene);

            // Set up the fog
            if (scene.fog !== pc.FOG_NONE) {
                this.fogColor[0] = scene.fogColor.r;
                this.fogColor[1] = scene.fogColor.g;
                this.fogColor[2] = scene.fogColor.b;
                if (scene.gammaCorrection) {
                    for(i=0; i<3; i++) {
                        this.fogColor[i] = Math.pow(this.fogColor[i], 2.2);
                    }
                }
                this.fogColorId.setValue(this.fogColor);
                if (scene.fog === pc.FOG_LINEAR) {
                    this.fogStartId.setValue(scene.fogStart);
                    this.fogEndId.setValue(scene.fogEnd);
                } else {
                    this.fogDensityId.setValue(scene.fogDensity);
                }
            }

            // Set up instancing if needed
            var k;
            if (!pc._instanceVertexFormat) {
                var formatDesc = [
                    { semantic: pc.SEMANTIC_TEXCOORD2, components: 4, type: pc.ELEMENTTYPE_FLOAT32 },
                    { semantic: pc.SEMANTIC_TEXCOORD3, components: 4, type: pc.ELEMENTTYPE_FLOAT32 },
                    { semantic: pc.SEMANTIC_TEXCOORD4, components: 4, type: pc.ELEMENTTYPE_FLOAT32 },
                    { semantic: pc.SEMANTIC_TEXCOORD5, components: 4, type: pc.ELEMENTTYPE_FLOAT32 },
                ];
                pc._instanceVertexFormat = new pc.VertexFormat(device, formatDesc);
            }
            if (device.enableAutoInstancing) {
                if (!pc._autoInstanceBuffer) {
                    pc._autoInstanceBuffer = new pc.VertexBuffer(device, pc._instanceVertexFormat, device.autoInstancingMaxObjects, pc.BUFFER_DYNAMIC);
                    pc._autoInstanceBufferData = new Float32Array(pc._autoInstanceBuffer.lock());
                }
            }
            var next;
            var autoInstances;
            var objDefs, prevObjDefs, lightMask, prevLightMask, paramName, parameter, parameters;

            this._screenSize.x = device.width;
            this._screenSize.y = device.height;
            this._screenSize.z = 1.0 / device.width;
            this._screenSize.w = 1.0 / device.height;
            this.screenSizeId.setValue(this._screenSize.data);
            if (camera._depthTarget) this.depthMapId.setValue(camera._depthTarget.colorBuffer);

            // Render the scene
            // #ifdef PROFILER
            var forwardStartTime = pc.now();
            // #endif
            for (i = 0; i < drawCallsCount; i++) {
                drawCall = drawCalls[i];
                if (drawCall.command) {
                    // We have a command
                    drawCall.command();
                } else {
                    // We have a mesh instance
                    meshInstance = drawCall;
                    mesh = meshInstance.mesh;
                    material = meshInstance.material;
                    objDefs = meshInstance._shaderDefs;
                    lightMask = meshInstance.mask;

                    if (device.enableAutoInstancing && i!==drawCallsCount-1 && device.extInstancing) {
                        next = i + 1;
                        autoInstances = 0;
                        if (drawCalls[next].mesh===mesh && drawCalls[next].material===material) {
                            for(j=0; j<16; j++) {
                                pc._autoInstanceBufferData[j] = drawCall.node.worldTransform.data[j];
                            }
                            autoInstances = 1;
                            while(next!==drawCallsCount && drawCalls[next].mesh===mesh && drawCalls[next].material===material) {
                                for(j=0; j<16; j++) {
                                    pc._autoInstanceBufferData[autoInstances * 16 + j] = drawCalls[next].node.worldTransform.data[j];
                                }
                                autoInstances++;
                                next++;
                            }
                            meshInstance.instancingData = {};
                            meshInstance.instancingData.count = autoInstances;
                            meshInstance.instancingData._buffer = pc._autoInstanceBuffer;
                            meshInstance.instancingData._buffer.unlock();
                            i = next - 1;
                        }
                    }

                    if (meshInstance.instancingData && device.extInstancing) {
                        objDefs |= pc.SHADERDEF_INSTANCING;
                        if (!meshInstance.instancingData._buffer) {
                            meshInstance.instancingData._buffer = new pc.VertexBuffer(device, pc._instanceVertexFormat,
                                drawCall.instancingData.count, drawCall.instancingData.usage, meshInstance.instancingData.buffer);
                        }
                    } else {
                        objDefs &= ~pc.SHADERDEF_INSTANCING;
                        var modelMatrix = meshInstance.node.worldTransform;
                        var normalMatrix = meshInstance.normalMatrix;

                        modelMatrix.invertTo3x3(normalMatrix);
                        normalMatrix.transpose();

                        this.modelMatrixId.setValue(modelMatrix.data);
                        this.normalMatrixId.setValue(normalMatrix.data);
                    }

                    if (meshInstance.skinInstance) {
                        this._skinDrawCalls++;
                        this.skinPosOffsetId.setValue(meshInstance.skinInstance.rootNode.getPosition().data);
                        if (device.supportsBoneTextures) {
                            boneTexture = meshInstance.skinInstance.boneTexture;
                            this.boneTextureId.setValue(boneTexture);
                            this.boneTextureSizeId.setValue([boneTexture.width, boneTexture.height]);
                        } else {
                            this.poseMatrixId.setValue(meshInstance.skinInstance.matrixPalette);
                        }
                    }

                    if (material && material === prevMaterial && objDefs !== prevObjDefs) {
                        prevMaterial = null; // force change shader if the object uses a different variant of the same material
                    }

                    if (material !== prevMaterial) {
                        this._materialSwitches++;
                        if (!meshInstance._shader || meshInstance._shaderDefs !== objDefs) {
                            meshInstance._shader = material.variants[objDefs];
                            if (!meshInstance._shader) {
                                material.updateShader(device, scene, objDefs);
                                meshInstance._shader = material.variants[objDefs] = material.shader;
                            }
                            meshInstance._shaderDefs = objDefs;
                        }
                        device.setShader(meshInstance._shader);

                        // Uniforms I: material
                        parameters = material.parameters;
                        for (paramName in parameters) {
                            parameter = parameters[paramName];
                            if (!parameter.scopeId) {
                                parameter.scopeId = device.scope.resolve(paramName);
                            }
                            parameter.scopeId.setValue(parameter.data);
                        }

                        if (!prevMaterial || lightMask !== prevLightMask) {
                            var usedDirLights = this.dispatchDirectLights(scene, lightMask);
                            this.dispatchLocalLights(scene, lightMask, usedDirLights);
                        }

                        this.alphaTestId.setValue(material.alphaTest);

                        device.setBlending(material.blend);
                        device.setBlendFunction(material.blendSrc, material.blendDst);
                        device.setBlendEquation(material.blendEquation);
                        device.setColorWrite(material.redWrite, material.greenWrite, material.blueWrite, material.alphaWrite);
                        device.setCullMode(material.cull);
                        device.setDepthWrite(material.depthWrite);
                        device.setDepthTest(material.depthTest);
                    }

                    // Uniforms II: meshInstance overrides
                    parameters = meshInstance.parameters;
                    for (paramName in parameters) {
                        parameter = parameters[paramName];
                        if (!parameter.scopeId) {
                            parameter.scopeId = device.scope.resolve(paramName);
                        }
                        parameter.scopeId.setValue(parameter.data);
                    }

                    device.setVertexBuffer(mesh.vertexBuffer, 0);
                    style = meshInstance.renderStyle;
                    device.setIndexBuffer(mesh.indexBuffer[style]);


                    if (meshInstance.instancingData) {
                        this._instancedDrawCalls++;
                        this._removedByInstancing += drawCall.instancingData.count;
                        device.setVertexBuffer(meshInstance.instancingData._buffer, 1);
                        device.draw(mesh.primitive[style], drawCall.instancingData.count);
                        if (meshInstance.instancingData._buffer===pc._autoInstanceBuffer) {
                            meshInstance.instancingData = null;
                        }
                    } else {
                        device.draw(mesh.primitive[style]);
                    }
                    this._forwardDrawCalls++;

                    // Unset meshInstance overrides back to material values if next draw call will use the same material
                    if (i<drawCallsCount-1 && drawCalls[i+1].material===material) {
                        for (paramName in parameters) {
                            parameter = material.parameters[paramName];
                            if (parameter) parameter.scopeId.setValue(parameter.data);
                        }
                    }

                    prevMaterial = material;
                    prevMeshInstance = meshInstance;
                    prevObjDefs = objDefs;
                    prevLightMask = lightMask;
                }
            }
            // #ifdef PROFILER
            this._forwardTime = pc.now() - forwardStartTime;
            // #endif

            device.setColorWrite(true, true, true, true);

            if (scene.immediateDrawCalls.length > 0) {
                scene.immediateDrawCalls = [];
            }

            if (isHdr) {
                scene._gammaCorrection = oldGamma;
                scene._toneMapping = oldTonemap;
                scene.exposure = oldExposure;
            }

            this._camerasRendered++;
        }
    });

    return {
        ForwardRenderer: ForwardRenderer
    };
}());
<|MERGE_RESOLUTION|>--- conflicted
+++ resolved
@@ -1,1635 +1,1634 @@
-pc.extend(pc, function () {
-
-    function sortDrawCalls(drawCallA, drawCallB) {
-        if (drawCallA.zdist && drawCallB.zdist) {
-            return drawCallB.zdist - drawCallA.zdist;
-        } else {
-            return drawCallB.key - drawCallA.key;
-        }
-    }
-
-    // Global shadowmap resources
-    var scaleShift = new pc.Mat4().mul2(
-        new pc.Mat4().setTranslate(0.5, 0.5, 0.5),
-        new pc.Mat4().setScale(0.5, 0.5, 0.5)
-    );
-
-    var directionalShadowEpsilon = 0.01;
-    var pixelOffset = new pc.Vec2();
-
-    var shadowCamView = new pc.Mat4();
-    var shadowCamViewProj = new pc.Mat4();
-    var c2sc = new pc.Mat4();
-
-    var viewInvMat = new pc.Mat4();
-    var viewMat = new pc.Mat4();
-    var viewMat3 = new pc.Mat3();
-    var viewProjMat = new pc.Mat4();
-    var frustumDiagonal = new pc.Vec3();
-    var tempSphere = {};
-    var meshPos;
-    var visibleSceneAabb = new pc.BoundingBox();
-
-    var shadowMapCache = [{}, {}];
-    var shadowMapCubeCache = {};
-    var maxBlurSize = 25;
-
-    // The 8 points of the camera frustum transformed to light space
-    var frustumPoints = [];
-    for (var i = 0; i < 8; i++) {
-        frustumPoints.push(new pc.Vec3());
-    }
-
-    function _getFrustumPoints(camera, farClip, points) {
-        var nearClip   = camera.getNearClip();
-        var fov        = camera.getFov() * Math.PI / 180.0;
-        var aspect     = camera.getAspectRatio();
-        var projection = camera.getProjection();
-
-        var x, y;
-        if (projection === pc.PROJECTION_PERSPECTIVE) {
-            y = Math.tan(fov / 2.0) * nearClip;
-        } else {
-            y = camera._orthoHeight;
-        }
-        x = y * aspect;
-
-        points[0].x = x;
-        points[0].y = -y;
-        points[0].z = -nearClip;
-        points[1].x = x;
-        points[1].y = y;
-        points[1].z = -nearClip;
-        points[2].x = -x;
-        points[2].y = y;
-        points[2].z = -nearClip;
-        points[3].x = -x;
-        points[3].y = -y;
-        points[3].z = -nearClip;
-
-        if (projection === pc.PROJECTION_PERSPECTIVE) {
-            y = Math.tan(fov / 2.0) * farClip;
-            x = y * aspect;
-        }
-        points[4].x = x;
-        points[4].y = -y;
-        points[4].z = -farClip;
-        points[5].x = x;
-        points[5].y = y;
-        points[5].z = -farClip;
-        points[6].x = -x;
-        points[6].y = y;
-        points[6].z = -farClip;
-        points[7].x = -x;
-        points[7].y = -y;
-        points[7].z = -farClip;
-
-        return points;
-    }
-
-    function StaticArray(size) {
-        var data = new Array(size);
-        var obj = function(idx) { return data[idx]; }
-        obj.size = 0;
-        obj.push = function(v) {
-            data[this.size] = v;
-            ++this.size;
-        }
-        obj.data = data;
-        return obj;
-    }
-    var intersectCache = {
-        temp          : [new pc.Vec3(), new pc.Vec3(), new pc.Vec3()],
-        vertices      : new Array(3),
-        negative      : new StaticArray(3),
-        positive      : new StaticArray(3),
-        intersections : new StaticArray(3),
-        zCollection   : new StaticArray(36)
-    };
-    function _groupVertices(coord, face, smallerIsNegative) {
-        var intersections = intersectCache.intersections;
-        var small, large;
-        if (smallerIsNegative) {
-            small = intersectCache.negative;
-            large = intersectCache.positive;
-        } else {
-            small = intersectCache.positive;
-            large = intersectCache.negative;
-        }
-
-        intersections.size = 0;
-        small.size = 0;
-        large.size = 0;
-
-        // Grouping vertices according to the position related the the face
-        var intersectCount = 0;
-        var v;
-        for (var j = 0; j < 3; ++j) {
-            v = intersectCache.vertices[j];
-
-            if (v[coord] < face) {
-                small.push(v);
-            } else if (v[coord] === face) {
-                intersections.push(intersectCache.temp[intersections.size].copy(v));
-            } else {
-                large.push(v);
-            }
-        }
-    }
-    function _triXFace(zs, x, y, faceTest, yMin, yMax) {
-
-        var negative = intersectCache.negative;
-        var positive = intersectCache.positive;
-        var intersections = intersectCache.intersections;
-
-        // Find intersections
-        if (negative.size === 3) {
-            // Everything is on the negative side of the left face.
-            // The triangle won't intersect with the frustum. So ignore it
-            return false;
-        }
-
-        if (negative.size && positive.size) {
-            intersections.push(intersectCache.temp[intersections.size].lerp(
-                negative(0), positive(0), (faceTest - negative(0)[x]) / (positive(0)[x] - negative(0)[x])
-            ));
-            if (negative.size === 2) {
-                // 2 on the left, 1 on the right
-                intersections.push(intersectCache.temp[intersections.size].lerp(
-                    negative(1), positive(0), (faceTest - negative(1)[x]) / (positive(0)[x] - negative(1)[x])
-                ));
-            } else if (positive.size === 2) {
-                // 1 on the left, 2 on the right
-                intersections.push(intersectCache.temp[intersections.size].lerp(
-                    negative(0), positive(1), (faceTest - negative(0)[x]) / (positive(1)[x] - negative(0)[x])
-                ));
-            }
-        }
-
-        // Get the z of the intersections
-        if (intersections.size === 0) {
-          return true;
-        }
-        if (intersections.size === 1) {
-            // If there's only one vertex intersect the face
-            // Test if it's within the range of top/bottom faces.
-            if (yMin <= intersections(0)[y] && intersections(0)[y] <= yMax) {
-                zs.push(intersections(0).z);
-            }
-            return true;
-        }
-        // There's multiple intersections ( should only be two intersections. )
-        if (intersections(1)[y] === intersections(0)[y]) {
-            if (yMin <= intersections(0)[y] && intersections(0)[y] <= yMax) {
-                zs.push(intersections(0).z);
-                zs.push(intersections(1).z);
-            }
-        } else {
-            var delta = (intersections(1).z - intersections(0).z) / (intersections(1)[y] - intersections(0)[y]);
-            if (intersections(0)[y] > yMax) {
-                zs.push(intersections(0).z + delta * (yMax - intersections(0)[y]));
-            } else if (intersections(0)[y] < yMin) {
-                zs.push(intersections(0).z + delta * (yMin - intersections(0)[y]));
-            } else {
-                zs.push(intersections(0).z);
-            }
-            if (intersections(1)[y] > yMax) {
-                zs.push(intersections(1).z + delta * (yMax - intersections(1)[y]));
-            } else if (intersections(1)[y] < yMin) {
-                zs.push(intersections(1).z + delta * (yMin - intersections(1)[y]));
-            } else {
-                zs.push(intersections(1).z);
-            }
-        }
-        return true;
-    };
-
-    var _sceneAABB_LS = [
-        new pc.Vec3(), new pc.Vec3(), new pc.Vec3(), new pc.Vec3(),
-        new pc.Vec3(), new pc.Vec3(), new pc.Vec3(), new pc.Vec3()
-    ];
-    var iAABBTriIndexes = [
-        0,1,2,  1,2,3,
-        4,5,6,  5,6,7,
-        0,2,4,  2,4,6,
-        1,3,5,  3,5,7,
-        0,1,4,  1,4,5,
-        2,3,6,  3,6,7
-    ];
-    function _getZFromAABB(w2sc, aabbMin, aabbMax, lcamMinX, lcamMaxX, lcamMinY, lcamMaxY) {
-        _sceneAABB_LS[0].x = _sceneAABB_LS[1].x = _sceneAABB_LS[2].x = _sceneAABB_LS[3].x = aabbMin.x;
-        _sceneAABB_LS[1].y = _sceneAABB_LS[3].y = _sceneAABB_LS[7].y = _sceneAABB_LS[5].y = aabbMin.y;
-        _sceneAABB_LS[2].z = _sceneAABB_LS[3].z = _sceneAABB_LS[6].z = _sceneAABB_LS[7].z = aabbMin.z;
-        _sceneAABB_LS[4].x = _sceneAABB_LS[5].x = _sceneAABB_LS[6].x = _sceneAABB_LS[7].x = aabbMax.x;
-        _sceneAABB_LS[0].y = _sceneAABB_LS[2].y = _sceneAABB_LS[4].y = _sceneAABB_LS[6].y = aabbMax.y;
-        _sceneAABB_LS[0].z = _sceneAABB_LS[1].z = _sceneAABB_LS[4].z = _sceneAABB_LS[5].z = aabbMax.z;
-
-        for ( var i = 0; i < 8; ++i ) {
-            w2sc.transformPoint( _sceneAABB_LS[i], _sceneAABB_LS[i] );
-        }
-
-        var minz = 9999999999;
-        var maxz = -9999999999;
-
-        var vertices = intersectCache.vertices;
-        var positive = intersectCache.positive;
-        var zs       = intersectCache.zCollection;
-        zs.size = 0;
-
-        for (var AABBTriIter = 0; AABBTriIter < 12; ++AABBTriIter) {
-          vertices[0] = _sceneAABB_LS[iAABBTriIndexes[AABBTriIter * 3 + 0]];
-          vertices[1] = _sceneAABB_LS[iAABBTriIndexes[AABBTriIter * 3 + 1]];
-          vertices[2] = _sceneAABB_LS[iAABBTriIndexes[AABBTriIter * 3 + 2]];
-
-          var verticesWithinBound = 0;
-
-          _groupVertices("x", lcamMinX, true);
-          if (!_triXFace(zs, "x", "y", lcamMinX, lcamMinY, lcamMaxY)) continue;
-          verticesWithinBound += positive.size;
-
-          _groupVertices("x", lcamMaxX, false);
-          if (!_triXFace(zs, "x", "y", lcamMaxX, lcamMinY, lcamMaxY)) continue;
-          verticesWithinBound += positive.size;
-
-          _groupVertices("y", lcamMinY, true);
-          if (!_triXFace(zs, "y", "x", lcamMinY, lcamMinX, lcamMaxX)) continue;
-          verticesWithinBound += positive.size;
-
-          _groupVertices("y", lcamMaxY, false);
-          _triXFace(zs, "y", "x", lcamMaxY, lcamMinX, lcamMaxX);
-          if ( verticesWithinBound + positive.size == 12 ) {
-            // The triangle does not go outside of the frustum bound.
-            zs.push( vertices[0].z );
-            zs.push( vertices[1].z );
-            zs.push( vertices[2].z );
-          }
-        }
-
-        var z;
-        for (var j = 0, len = zs.size; j < len; j++) {
-            z = zs(j);
-            if (z < minz) minz = z;
-            if (z > maxz) maxz = z;
-        }
-        return { min: minz, max: maxz };
-    }
-
-    function _getZFromAABBSimple(w2sc, aabbMin, aabbMax, lcamMinX, lcamMaxX, lcamMinY, lcamMaxY) {
-        _sceneAABB_LS[0].x = _sceneAABB_LS[1].x = _sceneAABB_LS[2].x = _sceneAABB_LS[3].x = aabbMin.x;
-        _sceneAABB_LS[1].y = _sceneAABB_LS[3].y = _sceneAABB_LS[7].y = _sceneAABB_LS[5].y = aabbMin.y;
-        _sceneAABB_LS[2].z = _sceneAABB_LS[3].z = _sceneAABB_LS[6].z = _sceneAABB_LS[7].z = aabbMin.z;
-        _sceneAABB_LS[4].x = _sceneAABB_LS[5].x = _sceneAABB_LS[6].x = _sceneAABB_LS[7].x = aabbMax.x;
-        _sceneAABB_LS[0].y = _sceneAABB_LS[2].y = _sceneAABB_LS[4].y = _sceneAABB_LS[6].y = aabbMax.y;
-        _sceneAABB_LS[0].z = _sceneAABB_LS[1].z = _sceneAABB_LS[4].z = _sceneAABB_LS[5].z = aabbMax.z;
-
-        var minz = 9999999999;
-        var maxz = -9999999999;
-        var z;
-
-        for ( var i = 0; i < 8; ++i ) {
-            w2sc.transformPoint( _sceneAABB_LS[i], _sceneAABB_LS[i] );
-            z = _sceneAABB_LS[i].z;
-            if (z < minz) minz = z;
-            if (z > maxz) maxz = z;
-        }
-
-        return { min: minz, max: maxz };
-    }
-
-    //////////////////////////////////////
-    // Shadow mapping support functions //
-    //////////////////////////////////////
-    function getVsmFormat(device) {
-        if (device.extTextureHalfFloat) {
-            return pc.PIXELFORMAT_RGBA16F;
-        } else if (device.extTextureFloat) {
-            return pc.PIXELFORMAT_RGBA32F;
-        }
-        return pc.PIXELFORMAT_R8_G8_B8_A8;
-    }
-
-    function createShadowMap(device, width, height, shadowType) {
-        var format = shadowType===pc.SHADOW_VSM? getVsmFormat(device) : pc.PIXELFORMAT_R8_G8_B8_A8;
-        var shadowMap = new pc.Texture(device, {
-            format: format,
-            width: width,
-            height: height,
-            autoMipmap: false
-        });
-        var filter = pc.FILTER_NEAREST;
-        if (shadowType===pc.SHADOW_VSM) {
-            if ((format===pc.PIXELFORMAT_RGBA16F && device.extTextureHalfFloatLinear) ||
-                (format===pc.PIXELFORMAT_RGBA32F && device.extTextureFloatLinear) ||
-                format===pc.PIXELFORMAT_R8_G8_B8_A8) filter = pc.FILTER_LINEAR;
-        }
-        shadowMap.minFilter = filter;
-        shadowMap.magFilter = filter;
-        shadowMap.addressU = pc.ADDRESS_CLAMP_TO_EDGE;
-        shadowMap.addressV = pc.ADDRESS_CLAMP_TO_EDGE;
-        return new pc.RenderTarget(device, shadowMap, true);
-    }
-
-    function createShadowCubeMap(device, size) {
-        var cubemap = new pc.Texture(device, {
-            format: pc.PIXELFORMAT_R8_G8_B8_A8,
-            width: size,
-            height: size,
-            cubemap: true,
-            autoMipmap: false
-        });
-        cubemap.minFilter = pc.FILTER_NEAREST;
-        cubemap.magFilter = pc.FILTER_NEAREST;
-        cubemap.addressU = pc.ADDRESS_CLAMP_TO_EDGE;
-        cubemap.addressV = pc.ADDRESS_CLAMP_TO_EDGE;
-        var targets = [];
-        for (var i = 0; i < 6; i++) {
-            var target = new pc.RenderTarget(device, cubemap, {
-                face: i,
-                depth: true
-            });
-            targets.push(target);
-        }
-        return targets;
-    }
-
-    function gauss(x, sigma) {
-        return Math.exp(-(x * x) / (2.0 * sigma * sigma));
-    }
-
-    function gaussWeights(kernelSize) {
-        if (kernelSize > maxBlurSize) kernelSize = maxBlurSize;
-        var sigma = (kernelSize - 1) / (2*3);
-        var i, values, sum, halfWidth;
-
-        halfWidth = (kernelSize - 1) * 0.5;
-        values = new Array(kernelSize);
-        sum = 0.0;
-        for (i = 0; i < kernelSize; ++i) {
-            values[i] = gauss(i - halfWidth, sigma);
-            sum += values[i];
-        }
-
-        for (i = 0; i < kernelSize; ++i) {
-            values[i] /= sum;
-        }
-        return values;
-    }
-
-    function createShadowCamera(device, shadowType) {
-        // We don't need to clear the color buffer if we're rendering a depth map
-        var flags = pc.CLEARFLAG_DEPTH;
-        if (!device.extDepthTexture) flags |= pc.CLEARFLAG_COLOR;
-
-        var shadowCam = new pc.Camera();
-        shadowCam.setClearOptions({
-            //color: (shadowType===pc.SHADOW_VSM?[1.0-1.0/255.0, 1.0-1.0/255.0, 1.0-1.0/255.0, 1.0-1.0/255.0] : [1.0, 1.0, 1.0, 1.0]),
-            color: [1.0, 1.0, 1.0, 1.0],
-            depth: 1.0,
-            flags: flags
-        });
-        shadowCam._node = new pc.GraphNode();
-        return shadowCam;
-    }
-
-    function getShadowMapFromCache(device, res, mode) {
-        shadowBuffer = shadowMapCache[mode][res];
-        if (!shadowBuffer) {
-            shadowBuffer = createShadowMap(device, res, res, mode? mode : pc.SHADOW_DEPTH);
-            shadowMapCache[mode][res] = shadowBuffer;
-        }
-        return shadowBuffer;
-    }
-
-    function createShadowBuffer(device, light) {
-        var shadowBuffer;
-        if (light.getType() === pc.LIGHTTYPE_POINT) {
-            if (light._shadowType===pc.SHADOW_VSM) light._shadowType = pc.SHADOW_DEPTH; // no VSM point lights yet
-            if (light._cacheShadowMap) {
-                shadowBuffer = shadowMapCubeCache[light._shadowResolution];
-                if (!shadowBuffer) {
-                    shadowBuffer = createShadowCubeMap(device, light._shadowResolution);
-                    shadowMapCubeCache[light._shadowResolution] = shadowBuffer;
-                }
-            } else {
-                shadowBuffer = createShadowCubeMap(device, light._shadowResolution);
-            }
-            light._shadowCamera.setRenderTarget(shadowBuffer[0]);
-            light._shadowCubeMap = shadowBuffer;
-
-        } else {
-
-            if (light._cacheShadowMap) {
-                shadowBuffer = getShadowMapFromCache(device, light._shadowResolution, light._shadowType);
-            } else {
-                shadowBuffer = createShadowMap(device, light._shadowResolution, light._shadowResolution, light._shadowType);
-            }
-
-            light._shadowCamera.setRenderTarget(shadowBuffer);
-        }
-    }
-
-    /**
-     * @private
-     * @name pc.ForwardRenderer
-     * @class The forward renderer render scene objects.
-     * @description Creates a new forward renderer object.
-     * @param {pc.GraphicsDevice} graphicsDevice The graphics device used by the renderer.
-     */
-    function ForwardRenderer(graphicsDevice) {
-        this.device = graphicsDevice;
-        var device = this.device;
-
-        this._depthDrawCalls = 0;
-        this._shadowDrawCalls = 0;
-        this._forwardDrawCalls = 0;
-        this._skinDrawCalls = 0;
-        this._instancedDrawCalls = 0;
-        this._immediateRendered = 0;
-        this._removedByInstancing = 0;
-        this._camerasRendered = 0;
-        this._materialSwitches = 0;
-        this._shadowMapUpdates = 0;
-        this._shadowMapTime = 0;
-        this._forwardTime = 0;
-        this._cullTime = 0;
-
-        // Shaders
-        var library = device.getProgramLibrary();
-        this.library = library;
-
-        this._depthProgStatic = [];
-        this._depthProgSkin = [];
-        this._depthProgStaticOp = [];
-        this._depthProgSkinOp = [];
-
-        this._depthProgStaticPoint = [];
-        this._depthProgSkinPoint = [];
-        this._depthProgStaticOpPoint = [];
-        this._depthProgSkinOpPoint = [];
-
-        for(var shadowType=0; shadowType<pc.SHADOW_VSM+1; shadowType++) {
-            this._depthProgStaticOp[shadowType] = {};
-            this._depthProgSkinOp[shadowType] = {};
-            this._depthProgStaticOpPoint[shadowType] = {};
-            this._depthProgSkinOpPoint[shadowType] = {};
-        }
-
-        // Screen depth (no opacity)
-        this._depthShaderStatic = library.getProgram('depth', {
-            skin: false
-        });
-        this._depthShaderSkin = library.getProgram('depth', {
-            skin: true
-        });
-        this._depthShaderStaticOp = {};
-        this._depthShaderSkinOp = {};
-
-        var chan = ['r', 'g', 'b', 'a'];
-        for(var c=0; c<4; c++) {
-            // Screen depth (opacity)
-            this._depthShaderStaticOp[chan[c]] = library.getProgram('depth', {
-                skin: false,
-                opacityMap: true,
-                opacityChannel: chan[c]
-            });
-            this._depthShaderSkinOp[chan[c]] = library.getProgram('depth', {
-                skin: true,
-                opacityMap: true,
-                opacityChannel: chan[c]
-            });
-
-            this._depthShaderStaticOp[chan[c]] = library.getProgram('depth', {
-                skin: false,
-                opacityMap: true,
-                opacityChannel: chan[c]
-            });
-            this._depthShaderSkinOp[chan[c]] = library.getProgram('depth', {
-                skin: true,
-                opacityMap: true,
-                opacityChannel: chan[c]
-            });
-        }
-
-
-        // Uniforms
-        var scope = device.scope;
-        this.projId = scope.resolve('matrix_projection');
-        this.viewId = scope.resolve('matrix_view');
-        this.viewId3 = scope.resolve('matrix_view3');
-        this.viewInvId = scope.resolve('matrix_viewInverse');
-        this.viewProjId = scope.resolve('matrix_viewProjection');
-        this.viewPosId = scope.resolve('view_position');
-        this.nearClipId = scope.resolve('camera_near');
-        this.farClipId = scope.resolve('camera_far');
-        this.lightRadiusId = scope.resolve('light_radius');
-
-        this.fogColorId = scope.resolve('fog_color');
-        this.fogStartId = scope.resolve('fog_start');
-        this.fogEndId = scope.resolve('fog_end');
-        this.fogDensityId = scope.resolve('fog_density');
-
-        this.modelMatrixId = scope.resolve('matrix_model');
-        this.normalMatrixId = scope.resolve('matrix_normal');
-        this.poseMatrixId = scope.resolve('matrix_pose[0]');
-        this.boneTextureId = scope.resolve('texture_poseMap');
-        this.boneTextureSizeId = scope.resolve('texture_poseMapSize');
-        this.skinPosOffsetId = scope.resolve('skinPosOffset');
-
-        this.alphaTestId = scope.resolve('alpha_ref');
-        this.opacityMapId = scope.resolve('texture_opacityMap');
-
-        this.depthMapId = scope.resolve('uDepthMap');
-        this.screenSizeId = scope.resolve('uScreenSize');
-        this._screenSize = new pc.Vec4();
-
-        this.sourceId = scope.resolve("source");
-        this.pixelOffsetId = scope.resolve("pixelOffset");
-        this.weightId = scope.resolve("weight[0]");
-        var chunks = pc.shaderChunks;
-        var packVsm = !(device.extTextureHalfFloat || device.extTextureFloat);
-        var packed = packVsm? "#define PACKED\n" : "";
-        this.blurVsmShaderCode = [packed + chunks.blurVSMPS, packed + "#define GAUSS\n" + chunks.blurVSMPS];
-        this.blurVsmShader = [{}, {}];
-        this.blurVsmWeights = {};
-
-        this.fogColor = new Float32Array(3);
-        this.ambientColor = new Float32Array(3);
-    }
-
-    pc.extend(ForwardRenderer.prototype, {
-
-        _isVisible: function(camera, meshInstance) {
-            meshPos = meshInstance.aabb.center;
-            if (meshInstance.node._dirtyScale) {
-                meshInstance._aabb._radius = meshInstance._aabb.halfExtents.length();
-                meshInstance.node._dirtyScale = false;
-            }
-
-            tempSphere.radius = meshInstance._aabb._radius;
-            tempSphere.center = meshPos;
-
-            return camera._frustum.containsSphere(tempSphere);
-        },
-
-        getShadowCamera: function(device, light) {
-            var shadowCam = light._shadowCamera;
-            var shadowBuffer;
-
-            if (shadowCam === null) {
-                shadowCam = light._shadowCamera = createShadowCamera(device, light._shadowType);
-                createShadowBuffer(device, light);
-            } else {
-                shadowBuffer = shadowCam.getRenderTarget();
-                if ((shadowBuffer.width !== light._shadowResolution) || (shadowBuffer.height !== light._shadowResolution)) {
-                    createShadowBuffer(device, light);
-                }
-            }
-
-            return shadowCam;
-        },
-
-        updateCameraFrustum: function(camera) {
-            var projMat = camera.getProjectionMatrix();
-
-            var pos = camera._node.getPosition();
-            var rot = camera._node.getRotation();
-            viewInvMat.setTRS(pos, rot, pc.Vec3.ONE);
-            this.viewInvId.setValue(viewInvMat.data);
-
-            viewMat.copy(viewInvMat).invert();
-
-            camera._frustum.update(projMat, viewMat);
-        },
-
-        setCamera: function (camera, cullBorder) {
-            // Projection Matrix
-            var projMat = camera.getProjectionMatrix();
-            this.projId.setValue(projMat.data);
-
-            // ViewInverse Matrix
-            var pos = camera._node.getPosition();
-            var rot = camera._node.getRotation();
-            viewInvMat.setTRS(pos, rot, pc.Vec3.ONE);
-            this.viewInvId.setValue(viewInvMat.data);
-
-            // View Matrix
-            viewMat.copy(viewInvMat).invert();
-            this.viewId.setValue(viewMat.data);
-
-            viewMat3.data[0] = viewMat.data[0];
-            viewMat3.data[1] = viewMat.data[1];
-            viewMat3.data[2] = viewMat.data[2];
-
-            viewMat3.data[3] = viewMat.data[4];
-            viewMat3.data[4] = viewMat.data[5];
-            viewMat3.data[5] = viewMat.data[6];
-
-            viewMat3.data[6] = viewMat.data[8];
-            viewMat3.data[7] = viewMat.data[9];
-            viewMat3.data[8] = viewMat.data[10];
-
-            this.viewId3.setValue(viewMat3.data);
-
-            // ViewProjection Matrix
-            viewProjMat.mul2(projMat, viewMat);
-            this.viewProjId.setValue(viewProjMat.data);
-
-            // View Position (world space)
-            this.viewPosId.setValue(camera._node.getPosition().data);
-
-            // Near and far clip values
-            this.nearClipId.setValue(camera.getNearClip());
-            this.farClipId.setValue(camera.getFarClip());
-
-            camera._frustum.update(projMat, viewMat);
-
-            var device = this.device;
-            var target = camera.getRenderTarget();
-            device.setRenderTarget(target);
-            device.updateBegin();
-
-            var rect = camera.getRect();
-            var pixelWidth = target ? target.width : device.width;
-            var pixelHeight = target ? target.height : device.height;
-            var x = Math.floor(rect.x * pixelWidth);
-            var y = Math.floor(rect.y * pixelHeight);
-            var w = Math.floor(rect.width * pixelWidth);
-            var h = Math.floor(rect.height * pixelHeight);
-            device.setViewport(x, y, w, h);
-            device.setScissor(x, y, w, h);
-
-            device.clear(camera.getClearOptions());
-
-            if (cullBorder) device.setScissor(1, 1, pixelWidth-2, pixelHeight-2);
-        },
-
-        dispatchGlobalLights: function (scene) {
-            var i;
-            this.mainLight = -1;
-
-            var scope = this.device.scope;
-
-            this.ambientColor[0] = scene.ambientLight.r;
-            this.ambientColor[1] = scene.ambientLight.g;
-            this.ambientColor[2] = scene.ambientLight.b;
-            if (scene.gammaCorrection) {
-                for(i=0; i<3; i++) {
-                    this.ambientColor[i] = Math.pow(this.ambientColor[i], 2.2);
-                }
-            }
-            scope.resolve("light_globalAmbient").setValue(this.ambientColor);
-            scope.resolve("exposure").setValue(scene.exposure);
-            if (scene._skyboxModel) scope.resolve("skyboxIntensity").setValue(scene.skyboxIntensity);
-        },
-
-        dispatchDirectLights: function (scene, mask) {
-            var dirs = scene._globalLights;
-            var numDirs = dirs.length;
-            var i;
-            var directional, wtm, light;
-            var cnt = 0;
-
-            var scope = this.device.scope;
-
-            for (i = 0; i < numDirs; i++) {
-                if (!(dirs[i].mask & mask)) continue;
-
-                directional = dirs[i];
-                wtm = directional._node.getWorldTransform();
-                light = "light" + cnt;
-
-                scope.resolve(light + "_color").setValue(scene.gammaCorrection? directional._linearFinalColor.data : directional._finalColor.data);
-
-                // Directionals shine down the negative Y axis
-                wtm.getY(directional._direction).scale(-1);
-                scope.resolve(light + "_direction").setValue(directional._direction.normalize().data);
-
-                if (directional.getCastShadows()) {
-                    var shadowMap = this.device.extDepthTexture ?
-                            directional._shadowCamera._renderTarget._depthTexture :
-                            directional._shadowCamera._renderTarget.colorBuffer;
-
-                    // make bias dependent on far plane because it's not constant for direct light
-                    var bias = (directional._shadowBias / directional._shadowCamera.getFarClip()) * 100;
-
-                    scope.resolve(light + "_shadowMap").setValue(shadowMap);
-                    scope.resolve(light + "_shadowMatrix").setValue(directional._shadowMatrix.data);
-                    scope.resolve(light + "_shadowParams").setValue([directional._shadowResolution, directional._normalOffsetBias, bias]);
-                    if (this.mainLight < 0) {
-                        scope.resolve(light + "_shadowMatrixVS").setValue(directional._shadowMatrix.data);
-                        scope.resolve(light + "_shadowParamsVS").setValue([directional._shadowResolution, directional._normalOffsetBias, bias]);
-                        scope.resolve(light + "_directionVS").setValue(directional._direction.normalize().data);
-                        this.mainLight = i;
-                    }
-                }
-                cnt++;
-            }
-            return cnt;
-        },
-
-        dispatchLocalLights: function (scene, mask, usedDirLights) {
-            var i, wtm;
-            var point, spot;
-            var light;
-            var localLights = scene._localLights;
-            var cnt = 0;
-
-            var pnts = localLights[pc.LIGHTTYPE_POINT-1];
-            var spts = localLights[pc.LIGHTTYPE_SPOT-1];
-
-            var numDirs = usedDirLights;
-            var numPnts = pnts.length;
-            var numSpts = spts.length;
-
-            var scope = this.device.scope;
-            var shadowMap;
-
-            for (i = 0; i < numPnts; i++) {
-                if (!(pnts[i].mask & mask)) continue;
-
-                point = pnts[i];
-                wtm = point._node.getWorldTransform();
-                light = "light" + (numDirs + cnt);
-
-                scope.resolve(light + "_radius").setValue(point._attenuationEnd);
-                scope.resolve(light + "_color").setValue(scene.gammaCorrection? point._linearFinalColor.data : point._finalColor.data);
-                wtm.getTranslation(point._position);
-                scope.resolve(light + "_position").setValue(point._position.data);
-
-                if (point.getCastShadows()) {
-                    shadowMap = this.device.extDepthTexture ?
-                                point._shadowCamera._renderTarget._depthTexture :
-                                point._shadowCamera._renderTarget.colorBuffer;
-                    scope.resolve(light + "_shadowMap").setValue(shadowMap);
-                    scope.resolve(light + "_shadowMatrix").setValue(point._shadowMatrix.data);
-                    scope.resolve(light + "_shadowParams").setValue([point._shadowResolution, point._normalOffsetBias, point._shadowBias, 1.0 / point.getAttenuationEnd()]);
-                }
-                cnt++;
-            }
-
-            for (i = 0; i < numSpts; i++) {
-                if (!(spts[i].mask & mask)) continue;
-
-                spot = spts[i];
-                wtm = spot._node.getWorldTransform();
-                light = "light" + (numDirs + cnt);
-
-                scope.resolve(light + "_innerConeAngle").setValue(spot._innerConeAngleCos);
-                scope.resolve(light + "_outerConeAngle").setValue(spot._outerConeAngleCos);
-                scope.resolve(light + "_radius").setValue(spot._attenuationEnd);
-                scope.resolve(light + "_color").setValue(scene.gammaCorrection? spot._linearFinalColor.data : spot._finalColor.data);
-                wtm.getTranslation(spot._position);
-                scope.resolve(light + "_position").setValue(spot._position.data);
-                // Spots shine down the negative Y axis
-                wtm.getY(spot._direction).scale(-1);
-                scope.resolve(light + "_spotDirection").setValue(spot._direction.normalize().data);
-
-                if (spot.getCastShadows()) {
-                    var bias = spot._shadowBias * 20; // approx remap from old bias values
-                    shadowMap = this.device.extDepthTexture ?
-                                spot._shadowCamera._renderTarget._depthTexture :
-                                spot._shadowCamera._renderTarget.colorBuffer;
-                    scope.resolve(light + "_shadowMap").setValue(shadowMap);
-                    scope.resolve(light + "_shadowMatrix").setValue(spot._shadowMatrix.data);
-                    scope.resolve(light + "_shadowParams").setValue([spot._shadowResolution, spot._normalOffsetBias, bias, 1.0 / spot.getAttenuationEnd()]);
-                    if (this.mainLight < 0) {
-                        scope.resolve(light + "_shadowMatrixVS").setValue(spot._shadowMatrix.data);
-                        scope.resolve(light + "_shadowParamsVS").setValue([spot._shadowResolution, spot._normalOffsetBias, bias, 1.0 / spot.getAttenuationEnd()]);
-                        scope.resolve(light + "_positionVS").setValue(spot._position.data);
-                        this.mainLight = i;
-                    }
-                }
-                cnt++;
-            }
-        },
-
-        /**
-         * @private
-         * @function
-         * @name pc.ForwardRenderer#render
-         * @description Renders the scene using the specified camera.
-         * @param {pc.Scene} scene The scene to render.
-         * @param {pc.Camera} camera The camera with which to render the scene.
-         */
-        render: function (scene, camera) {
-            var device = this.device;
-            var scope = device.scope;
-
-            scene._activeCamera = camera;
-
-            if (scene.updateShaders) {
-                scene.updateShadersFunc(device);
-                scene.updateShaders = false;
-            }
-
-            var target = camera.getRenderTarget();
-            var isHdr = false;
-            var oldGamma = scene._gammaCorrection;
-            var oldTonemap = scene._toneMapping;
-            var oldExposure = scene.exposure;
-            if (target) {
-                var format = target.colorBuffer.format;
-                if (format===pc.PIXELFORMAT_RGB16F || format===pc.PIXELFORMAT_RGB32F) {
-                    isHdr = true;
-                    scene._gammaCorrection = pc.GAMMA_NONE;
-                    scene._toneMapping = pc.TONEMAP_LINEAR;
-                    scene.exposure = 1;
-                }
-            }
-
-            var i, j, numInstances, light;
-            var lights = scene._lights;
-            var models = scene._models;
-
-            var drawCalls = scene.drawCalls;
-            var drawCallsCount = drawCalls.length;
-            var shadowCasters = scene.shadowCasters;
-
-            var drawCall, meshInstance, prevMeshInstance = null, mesh, material, prevMaterial = null, style;
-            var boneTexture;
-
-            // Sort lights by type
-            scene._globalLights.length = 0;
-            scene._localLights[0].length = 0;
-            scene._localLights[1].length = 0;
-
-            for (i = 0; i < lights.length; i++) {
-                light = lights[i];
-                if (light.getEnabled()) {
-                    if (light.getType() === pc.LIGHTTYPE_DIRECTIONAL) {
-                        scene._globalLights.push(light);
-                    } else {
-                        scene._localLights[light.getType() === pc.LIGHTTYPE_POINT ? 0 : 1].push(light);
-                    }
-                }
-            }
-
-            var culled = [];
-            var visible;
-            var btype;
-            var emptyAabb;
-            var drawCallAabb;
-            var cullTime;
-            this.updateCameraFrustum(camera);
-
-            // Update all skin matrices to properly cull skinned objects (but don't update rendering data)
-            for (i = 0; i < drawCallsCount; i++) {
-                drawCall = drawCalls[i];
-                if (drawCall.skinInstance) {
-                    drawCall.skinInstance.updateMatrices();
-                }
-            }
-
-            // Calculate the distance of transparent meshes from the camera
-            // and cull too
-            var camPos = camera._node.getPosition();
-            var camFwd = camera._node.forward;
-            for (i = 0; i < drawCallsCount; i++) {
-                drawCall = drawCalls[i];
-                visible = true;
-                meshPos = null;
-                if (!drawCall.command) {
-                    if (drawCall._hidden) continue; // use _hidden property to quickly hide/show meshInstances
-                    meshInstance = drawCall;
-
-                    // Only alpha sort and cull mesh instances in the main world
-                    if (meshInstance.layer === pc.LAYER_WORLD) {
-
-                        // #ifdef PROFILER
-                        cullTime = pc.now();
-                        // #endif
-                        if (camera.frustumCulling && drawCall.cull) {
-                            visible = this._isVisible(camera, meshInstance);
-                        }
-                        // #ifdef PROFILER
-                        this._cullTime += pc.now() - cullTime;
-                        // #endif
-                        if (visible) {
-                            btype = meshInstance.material.blendType;
-                            if (btype !== pc.BLEND_NONE) {
-                                // alpha sort
-                                if (!meshPos) meshPos = meshInstance.aabb.center;
-                                var tempx = meshPos.x - camPos.x;
-                                var tempy = meshPos.y - camPos.y;
-                                var tempz = meshPos.z - camPos.z;
-                                meshInstance.zdist = tempx*camFwd.x + tempy*camFwd.y + tempz*camFwd.z;
-                            } else if (meshInstance.zdist !== undefined) {
-                                delete meshInstance.zdist;
-                            }
-                        }
-                    }
-                }
-                if (visible) culled.push(drawCall);
-            }
-
-            for(i=0; i<scene.immediateDrawCalls.length; i++) {
-                culled.push(scene.immediateDrawCalls[i]);
-            }
-            this._immediateRendered += scene.immediateDrawCalls.length;
-            drawCalls = culled;
-            drawCallsCount = culled.length;
-
-            // Update all skin matrix palettes
-            for (i = 0; i < drawCallsCount; i++) {
-                drawCall = drawCalls[i];
-                if (drawCall.skinInstance) {
-                    drawCall.skinInstance.updateMatrixPalette();
-                }
-            }
-
-            // Sort meshes into the correct render order
-            drawCalls.sort(sortDrawCalls);
-
-            // Render a depth target if the camera has one assigned
-            var opChan = 'r';
-            var shadowType;
-            var library = this.library;
-            if (camera._renderDepthRequests) {
-                var rect = camera._rect;
-                var width = Math.floor(rect.width * device.width);
-                var height = Math.floor(rect.height * device.height);
-
-                if (camera._depthTarget && (camera._depthTarget.width!==width || camera._depthTarget.height!==height)) {
-                    camera._depthTarget.destroy();
-                    camera._depthTarget = null;
-                }
-
-                if (!camera._depthTarget) {
-                    var colorBuffer = new pc.Texture(device, {
-                        format: pc.PIXELFORMAT_R8_G8_B8_A8,
-                        width: width,
-                        height: height
-                    });
-                    colorBuffer.minFilter = pc.FILTER_NEAREST;
-                    colorBuffer.magFilter = pc.FILTER_NEAREST;
-                    colorBuffer.addressU = pc.ADDRESS_CLAMP_TO_EDGE;
-                    colorBuffer.addressV = pc.ADDRESS_CLAMP_TO_EDGE;
-                    camera._depthTarget = new pc.RenderTarget(device, colorBuffer, {
-                        depth: true
-                    });
-                }
-
-                var oldTarget = camera.getRenderTarget();
-                camera.setRenderTarget(camera._depthTarget);
-                this.setCamera(camera);
-
-                var oldBlending = device.getBlending();
-                device.setBlending(false);
-
-                for (i = 0; i < drawCallsCount; i++) {
-                    meshInstance = drawCalls[i];
-                    if (!meshInstance.command && meshInstance.drawToDepth && meshInstance.material.blendType===pc.BLEND_NONE) {
-                        mesh = meshInstance.mesh;
-
-                        this.modelMatrixId.setValue(meshInstance.node.worldTransform.data);
-
-                        material = meshInstance.material;
-                        if (material.opacityMap) {
-                            this.opacityMapId.setValue(material.opacityMap);
-                            this.alphaTestId.setValue(material.alphaTest);
-                            if (material.opacityMapChannel) opChan = material.opacityMapChannel;
-                        }
-
-                        if (meshInstance.skinInstance) {
-                            this._skinDrawCalls++;
-                            this.skinPosOffsetId.setValue(meshInstance.skinInstance.rootNode.getPosition().data);
-                            if (device.supportsBoneTextures) {
-                                boneTexture = meshInstance.skinInstance.boneTexture;
-                                this.boneTextureId.setValue(boneTexture);
-                                this.boneTextureSizeId.setValue([boneTexture.width, boneTexture.height]);
-                            } else {
-                                this.poseMatrixId.setValue(meshInstance.skinInstance.matrixPalette);
-                            }
-                            device.setShader(material.opacityMap ? this._depthShaderSkinOp[opChan] : this._depthShaderSkin);
-                        } else {
-                            device.setShader(material.opacityMap ? this._depthShaderStaticOp[opChan] : this._depthShaderStatic);
-                        }
-
-                        style = meshInstance.renderStyle;
-
-                        device.setVertexBuffer(mesh.vertexBuffer, 0);
-                        device.setIndexBuffer(mesh.indexBuffer[style]);
-                        device.draw(mesh.primitive[style]);
-                        this._depthDrawCalls++;
-                    }
-
-                    camera.setRenderTarget(oldTarget);
-                }
-                device.setBlending(oldBlending);
-            } else {
-                if (camera._depthTarget) {
-                    camera._depthTarget.destroy();
-                    camera._depthTarget = null;
-                }
-            }
-
-            // Render all shadowmaps
-            var minx, miny, minz, maxx, maxy, maxz, centerx, centery;
-<<<<<<< HEAD
-            var shadowShader;
-=======
-            // #ifdef PROFILER
->>>>>>> 388a4396
-            var shadowMapStartTime = pc.now();
-            // #endif
-            for (i = 0; i < lights.length; i++) {
-                light = lights[i];
-                var type = light.getType();
-
-                if (light.getCastShadows() && light.getEnabled() && light.shadowUpdateMode!==pc.SHADOWUPDATE_NONE) {
-                    if (light.shadowUpdateMode===pc.SHADOWUPDATE_THISFRAME) light.shadowUpdateMode = pc.SHADOWUPDATE_NONE;
-                    var shadowCam = this.getShadowCamera(device, light);
-
-                    var passes = 1;
-                    var pass;
-                    var frustumSize;
-
-                    shadowCam._node.setPosition(light._node.getPosition());
-                    shadowCam._node.setRotation(light._node.getRotation());
-                    // Camera's look down negative Z, and directional lights point down negative Y
-                    shadowCam._node.rotateLocal(-90, 0, 0);
-
-                    if (type === pc.LIGHTTYPE_DIRECTIONAL) {
-
-                        // Positioning directional light frustum I
-                        // Construct light's orthographic frustum around camera frustum
-                        // Use very large near/far planes this time
-
-                        // 1. Get the frustum of the camera
-                        _getFrustumPoints(camera, light.getShadowDistance()||camera.getFarClip(), frustumPoints);
-
-                        // 2. Figure out the maximum diagonal of the frustum in light's projected space.
-                        frustumSize = frustumDiagonal.sub2( frustumPoints[0], frustumPoints[6] ).length();
-                        frustumSize = Math.max( frustumSize, frustumDiagonal.sub2( frustumPoints[4], frustumPoints[6] ).length() );
-
-                        // 3. Transform the 8 corners of the camera frustum into the shadow camera's view space
-                        shadowCamView.copy( shadowCam._node.getWorldTransform() ).invert();
-                        c2sc.copy( shadowCamView ).mul( camera._node.worldTransform );
-                        for (j = 0; j < 8; j++) {
-                            c2sc.transformPoint(frustumPoints[j], frustumPoints[j]);
-                        }
-
-                        // 4. Come up with a bounding box (in light-space) by calculating the min
-                        // and max X, Y, and Z values from your 8 light-space frustum coordinates.
-                        minx = miny = minz = 1000000;
-                        maxx = maxy = maxz = -1000000;
-                        for (j = 0; j < 8; j++) {
-                            var p = frustumPoints[j];
-                            if (p.x < minx) minx = p.x;
-                            if (p.x > maxx) maxx = p.x;
-                            if (p.y < miny) miny = p.y;
-                            if (p.y > maxy) maxy = p.y;
-                            if (p.z < minz) minz = p.z;
-                            if (p.z > maxz) maxz = p.z;
-                        }
-
-                        // 5. Enlarge the light's frustum so that the frustum will be the same size
-                        // no matter how the view frustum moves.
-                        // And also snap the frustum to align with shadow texel. ( Avoid shadow shimmering )
-                        var unitPerTexel = frustumSize / light.getShadowResolution();
-                        var delta = (frustumSize - (maxx - minx)) * 0.5;
-                        minx = Math.floor( (minx - delta) / unitPerTexel ) * unitPerTexel;
-                        delta = (frustumSize - (maxy - miny)) * 0.5;
-                        miny = Math.floor( (miny - delta) / unitPerTexel ) * unitPerTexel;
-                        maxx = minx + frustumSize;
-                        maxy = miny + frustumSize;
-
-                        // 6. Use your min and max values to create an off-center orthographic projection.
-                        centerx = (maxx + minx) * 0.5;
-                        centery = (maxy + miny) * 0.5;
-                        shadowCam._node.translateLocal(centerx, centery, 100000);
-
-                        shadowCam.setProjection( pc.PROJECTION_ORTHOGRAPHIC );
-                        shadowCam.setNearClip( 0 );
-                        shadowCam.setFarClip(200000);
-                        shadowCam.setAspectRatio( 1 ); // The light's frustum is a cuboid.
-                        shadowCam.setOrthoHeight( frustumSize * 0.5 );
-
-                    } else if (type === pc.LIGHTTYPE_SPOT) {
-
-                        // don't update invisible light
-                        if (camera.frustumCulling) {
-                            light._node.getWorldTransform();
-                            light.getBoundingSphere(tempSphere);
-                            if (!camera._frustum.containsSphere(tempSphere)) continue;
-                        }
-
-                        shadowCam.setProjection(pc.PROJECTION_PERSPECTIVE);
-                        shadowCam.setNearClip(light.getAttenuationEnd() / 1000);
-                        shadowCam.setFarClip(light.getAttenuationEnd());
-                        shadowCam.setAspectRatio(1);
-                        shadowCam.setFov(light.getOuterConeAngle() * 2);
-
-                        this.viewPosId.setValue(shadowCam._node.getPosition().data);
-                        this.lightRadiusId.setValue(light.getAttenuationEnd());
-
-                    } else if (type === pc.LIGHTTYPE_POINT) {
-
-                        // don't update invisible light
-                        if (camera.frustumCulling) {
-                            light._node.getWorldTransform();
-                            light.getBoundingSphere(tempSphere);
-                            if (!camera._frustum.containsSphere(tempSphere)) continue;
-                        }
-
-                        shadowCam.setProjection(pc.PROJECTION_PERSPECTIVE);
-                        shadowCam.setNearClip(light.getAttenuationEnd() / 1000);
-                        shadowCam.setFarClip(light.getAttenuationEnd());
-                        shadowCam.setAspectRatio(1);
-                        shadowCam.setFov(90);
-
-                        passes = 6;
-                        this.viewPosId.setValue(shadowCam._node.getPosition().data);
-                        this.lightRadiusId.setValue(light.getAttenuationEnd());
-                    }
-
-
-                    this._shadowMapUpdates += passes;
-
-                    opChan = 'r';
-                    for(pass=0; pass<passes; pass++){
-
-                        if (type === pc.LIGHTTYPE_POINT) {
-                            if (pass===0) {
-                                shadowCam._node.setEulerAngles(0, 90, 180);
-                            } else if (pass===1) {
-                                shadowCam._node.setEulerAngles(0, -90, 180);
-                            } else if (pass===2) {
-                                shadowCam._node.setEulerAngles(90, 0, 0);
-                            } else if (pass===3) {
-                                shadowCam._node.setEulerAngles(-90, 0, 0);
-                            } else if (pass===4) {
-                                shadowCam._node.setEulerAngles(0, 180, 180);
-                            } else if (pass===5) {
-                                shadowCam._node.setEulerAngles(0, 0, 180);
-                            }
-                            shadowCam._node.setPosition(light._node.getPosition());
-                            shadowCam.setRenderTarget(light._shadowCubeMap[pass]);
-                        }
-
-                        this.setCamera(shadowCam, type !== pc.LIGHTTYPE_POINT);
-
-                        // Cull shadow casters
-                        culled = [];
-                        // #ifdef PROFILER
-                        cullTime = pc.now();
-                        // #endif
-                        for (j = 0, numInstances = shadowCasters.length; j < numInstances; j++) {
-                            meshInstance = shadowCasters[j];
-                            visible = true;
-                            if (meshInstance.cull) {
-                                visible = this._isVisible(shadowCam, meshInstance);
-                            }
-                            if (visible) culled.push(meshInstance);
-                        }
-                        // #ifdef PROFILER
-                        this._cullTime += pc.now() - cullTime;
-                        // #endif
-
-                        if (type === pc.LIGHTTYPE_DIRECTIONAL) {
-
-                            // Positioning directional light frustum II
-                            // Fit clipping planes tightly around visible shadow casters
-
-                            // 1. Find AABB of visible shadow casters
-                            emptyAabb = true;
-                            for(j=0; j<culled.length; j++) {
-                                meshInstance = culled[j];
-                                drawCallAabb = meshInstance.aabb;
-                                if (emptyAabb) {
-                                    visibleSceneAabb.copy(drawCallAabb);
-                                    emptyAabb = false;
-                                } else {
-                                    visibleSceneAabb.add(drawCallAabb);
-                                }
-                            }
-
-                            // 2. Calculate minz/maxz based on this AABB
-                            var z = _getZFromAABBSimple( shadowCamView, visibleSceneAabb.getMin(), visibleSceneAabb.getMax(), minx, maxx, miny, maxy );
-
-                            // Always use the scene's aabb's Z value
-                            // Otherwise object between the light and the frustum won't cast shadow.
-                            maxz = z.max;
-                            if (z.min > minz) minz = z.min;
-
-                            // 3. Fix projection
-                            shadowCam._node.setPosition(light._node.getPosition());
-                            shadowCam._node.translateLocal(centerx, centery, maxz + directionalShadowEpsilon);
-                            shadowCam.setFarClip( maxz - minz );
-
-                            this.setCamera(shadowCam, true);
-                        }
-
-                        if (type !== pc.LIGHTTYPE_POINT) {
-
-                            shadowCamView.setTRS(shadowCam._node.getPosition(), shadowCam._node.getRotation(), pc.Vec3.ONE).invert();
-                            shadowCamViewProj.mul2(shadowCam.getProjectionMatrix(), shadowCamView);
-                            light._shadowMatrix.mul2(scaleShift, shadowCamViewProj);
-                        }
-
-                        device.setBlending(false);
-                        device.setColorWrite(true, true, true, true);
-                        device.setDepthWrite(true);
-                        device.setDepthTest(true);
-
-                        if (device.extDepthTexture) {
-                            device.setColorWrite(false, false, false, false);
-                        }
-
-                        shadowType = light._shadowType;
-                        for (j = 0, numInstances = culled.length; j < numInstances; j++) {
-                            meshInstance = culled[j];
-                            mesh = meshInstance.mesh;
-                            material = meshInstance.material;
-
-                            device.setCullMode(material.cull);
-
-                            this.modelMatrixId.setValue(meshInstance.node.worldTransform.data);
-                            if (material.opacityMap) {
-                                this.opacityMapId.setValue(material.opacityMap);
-                                this.alphaTestId.setValue(material.alphaTest);
-                                if (material.opacityMapChannel) opChan = material.opacityMapChannel;
-                            }
-                            if (meshInstance.skinInstance) {
-                                this._skinDrawCalls++;
-                                this.skinPosOffsetId.setValue(meshInstance.skinInstance.rootNode.getPosition().data);
-                                if (device.supportsBoneTextures) {
-                                    boneTexture = meshInstance.skinInstance.boneTexture;
-                                    this.boneTextureId.setValue(boneTexture);
-                                    this.boneTextureSizeId.setValue([boneTexture.width, boneTexture.height]);
-                                } else {
-                                    this.poseMatrixId.setValue(meshInstance.skinInstance.matrixPalette);
-                                }
-                                if (type !== pc.LIGHTTYPE_DIRECTIONAL) {
-                                    if (material.opacityMap) {
-                                        // Skinned point opacity
-                                        shadowShader = this._depthProgSkinOpPoint[shadowType][opChan];
-                                        if (!shadowShader) {
-                                            shadowShader = this._depthProgSkinOpPoint[shadowType][opChan] = library.getProgram('depthrgba', {
-                                                skin: true,
-                                                opacityMap: true,
-                                                point: true,
-                                                shadowType: shadowType,
-                                                opacityChannel: opChan
-                                            });
-                                        }
-                                    } else {
-                                        // Skinned point
-                                        shadowShader = this._depthProgSkinPoint[shadowType];
-                                        if (!shadowShader) {
-                                            shadowShader = this._depthProgSkinPoint[shadowType] = library.getProgram('depthrgba', {
-                                                skin: true,
-                                                point: true,
-                                                shadowType: shadowType
-                                            });
-                                        }
-                                    }
-                                } else {
-                                    if (material.opacityMap) {
-                                        // Skinned opacity
-                                        shadowShader = this._depthProgSkinOp[shadowType][opChan];
-                                        if (!shadowShader) {
-                                            shadowShader = this._depthProgSkinOp[shadowType][opChan] = library.getProgram('depthrgba', {
-                                                skin: true,
-                                                opacityMap: true,
-                                                shadowType: shadowType,
-                                                opacityChannel: opChan
-                                            });
-                                        }
-                                    } else {
-                                        // Skinned
-                                        shadowShader = this._depthProgSkin[shadowType];
-                                        if (!shadowShader) {
-                                            shadowShader = this._depthProgSkin[shadowType] = library.getProgram('depthrgba', {
-                                                skin: true,
-                                                shadowType: shadowType
-                                            });
-                                        }
-                                    }
-                                }
-                            } else {
-                                if (type !== pc.LIGHTTYPE_DIRECTIONAL) {
-                                    if (material.opacityMap) {
-                                        // Point opacity
-                                        shadowShader = this._depthProgStaticOpPoint[shadowType][opChan];
-                                        if (!shadowShader) {
-                                            shadowShader = this._depthProgStaticOpPoint[shadowType][opChan] = library.getProgram('depthrgba', {
-                                                opacityMap: true,
-                                                point: true,
-                                                shadowType: shadowType,
-                                                opacityChannel: opChan
-                                            });
-                                        }
-                                    } else {
-                                        // Point
-                                        shadowShader = this._depthProgStaticPoint[shadowType];
-                                        if (!shadowShader) {
-                                            shadowShader = this._depthProgStaticPoint[shadowType] = library.getProgram('depthrgba', {
-                                                point: true,
-                                                shadowType: shadowType
-                                            });
-                                        }
-                                    }
-                                } else {
-                                    if (material.opacityMap) {
-                                        // Opacity
-                                        shadowShader = this._depthProgStaticOp[shadowType][opChan];
-                                        if (!shadowShader) {
-                                            shadowShader = this._depthProgStaticOp[shadowType][opChan] = library.getProgram('depthrgba', {
-                                                opacityMap: true,
-                                                shadowType: shadowType,
-                                                opacityChannel: opChan
-                                            });
-                                        }
-                                    } else {
-                                        //
-                                        shadowShader = this._depthProgStatic[shadowType];
-                                        if (!shadowShader) {
-                                            shadowShader = this._depthProgStatic[shadowType] = library.getProgram('depthrgba', {
-                                                shadowType: shadowType
-                                            });
-                                        }
-                                    }
-                                }
-                            }
-                            device.setShader(shadowShader);
-
-                            style = meshInstance.renderStyle;
-
-                            device.setVertexBuffer(mesh.vertexBuffer, 0);
-                            device.setIndexBuffer(mesh.indexBuffer[style]);
-
-                            device.draw(mesh.primitive[style]);
-                            this._shadowDrawCalls++;
-                        }
-                    } // end pass
-
-                    if (light._shadowType===pc.SHADOW_VSM) {
-                        var filterSize = light._vsmBlurSize;
-                        if (filterSize > 1) {
-                            var origShadowMap = shadowCam.getRenderTarget();
-                            var tempRt = getShadowMapFromCache(device, light._shadowResolution, pc.SHADOW_VSM);
-
-                            var blurMode = light._vsmBlurMode;
-                            var blurShader = this.blurVsmShader[blurMode][filterSize];
-                            if (!blurShader) {
-                                this.blurVsmWeights[filterSize] = gaussWeights(filterSize);
-                                var chunks = pc.shaderChunks;
-                                this.blurVsmShader[blurMode][filterSize] = blurShader =
-                                    chunks.createShaderFromCode(this.device, chunks.fullscreenQuadVS,
-                                    "#define SAMPLES " + filterSize + "\n" + this.blurVsmShaderCode[blurMode], "blurVsm" + blurMode + "" + filterSize);
-                            }
-
-                            // Blur horizontal
-                            this.sourceId.setValue(origShadowMap.colorBuffer);
-                            pixelOffset.x = 1.0 / light._shadowResolution;
-                            pixelOffset.y = 0.0;
-                            this.pixelOffsetId.setValue(pixelOffset.data);
-                            if (blurMode===pc.BLUR_GAUSSIAN) this.weightId.setValue(this.blurVsmWeights[filterSize]);
-                            pc.drawQuadWithShader(device, tempRt, blurShader);
-
-                            // Blur vertical
-                            this.sourceId.setValue(tempRt.colorBuffer);
-                            pixelOffset.y = pixelOffset.x;
-                            pixelOffset.x = 0.0;
-                            this.pixelOffsetId.setValue(pixelOffset.data);
-                            pc.drawQuadWithShader(device, origShadowMap, blurShader);
-                        }
-                    }
-                }
-            }
-            // #ifdef PROFILER
-            this._shadowMapTime = pc.now() - shadowMapStartTime;
-            // #endif
-
-            // Set up the camera
-            this.setCamera(camera);
-
-            // Set up ambient/exposure
-            this.dispatchGlobalLights(scene);
-
-            // Set up the fog
-            if (scene.fog !== pc.FOG_NONE) {
-                this.fogColor[0] = scene.fogColor.r;
-                this.fogColor[1] = scene.fogColor.g;
-                this.fogColor[2] = scene.fogColor.b;
-                if (scene.gammaCorrection) {
-                    for(i=0; i<3; i++) {
-                        this.fogColor[i] = Math.pow(this.fogColor[i], 2.2);
-                    }
-                }
-                this.fogColorId.setValue(this.fogColor);
-                if (scene.fog === pc.FOG_LINEAR) {
-                    this.fogStartId.setValue(scene.fogStart);
-                    this.fogEndId.setValue(scene.fogEnd);
-                } else {
-                    this.fogDensityId.setValue(scene.fogDensity);
-                }
-            }
-
-            // Set up instancing if needed
-            var k;
-            if (!pc._instanceVertexFormat) {
-                var formatDesc = [
-                    { semantic: pc.SEMANTIC_TEXCOORD2, components: 4, type: pc.ELEMENTTYPE_FLOAT32 },
-                    { semantic: pc.SEMANTIC_TEXCOORD3, components: 4, type: pc.ELEMENTTYPE_FLOAT32 },
-                    { semantic: pc.SEMANTIC_TEXCOORD4, components: 4, type: pc.ELEMENTTYPE_FLOAT32 },
-                    { semantic: pc.SEMANTIC_TEXCOORD5, components: 4, type: pc.ELEMENTTYPE_FLOAT32 },
-                ];
-                pc._instanceVertexFormat = new pc.VertexFormat(device, formatDesc);
-            }
-            if (device.enableAutoInstancing) {
-                if (!pc._autoInstanceBuffer) {
-                    pc._autoInstanceBuffer = new pc.VertexBuffer(device, pc._instanceVertexFormat, device.autoInstancingMaxObjects, pc.BUFFER_DYNAMIC);
-                    pc._autoInstanceBufferData = new Float32Array(pc._autoInstanceBuffer.lock());
-                }
-            }
-            var next;
-            var autoInstances;
-            var objDefs, prevObjDefs, lightMask, prevLightMask, paramName, parameter, parameters;
-
-            this._screenSize.x = device.width;
-            this._screenSize.y = device.height;
-            this._screenSize.z = 1.0 / device.width;
-            this._screenSize.w = 1.0 / device.height;
-            this.screenSizeId.setValue(this._screenSize.data);
-            if (camera._depthTarget) this.depthMapId.setValue(camera._depthTarget.colorBuffer);
-
-            // Render the scene
-            // #ifdef PROFILER
-            var forwardStartTime = pc.now();
-            // #endif
-            for (i = 0; i < drawCallsCount; i++) {
-                drawCall = drawCalls[i];
-                if (drawCall.command) {
-                    // We have a command
-                    drawCall.command();
-                } else {
-                    // We have a mesh instance
-                    meshInstance = drawCall;
-                    mesh = meshInstance.mesh;
-                    material = meshInstance.material;
-                    objDefs = meshInstance._shaderDefs;
-                    lightMask = meshInstance.mask;
-
-                    if (device.enableAutoInstancing && i!==drawCallsCount-1 && device.extInstancing) {
-                        next = i + 1;
-                        autoInstances = 0;
-                        if (drawCalls[next].mesh===mesh && drawCalls[next].material===material) {
-                            for(j=0; j<16; j++) {
-                                pc._autoInstanceBufferData[j] = drawCall.node.worldTransform.data[j];
-                            }
-                            autoInstances = 1;
-                            while(next!==drawCallsCount && drawCalls[next].mesh===mesh && drawCalls[next].material===material) {
-                                for(j=0; j<16; j++) {
-                                    pc._autoInstanceBufferData[autoInstances * 16 + j] = drawCalls[next].node.worldTransform.data[j];
-                                }
-                                autoInstances++;
-                                next++;
-                            }
-                            meshInstance.instancingData = {};
-                            meshInstance.instancingData.count = autoInstances;
-                            meshInstance.instancingData._buffer = pc._autoInstanceBuffer;
-                            meshInstance.instancingData._buffer.unlock();
-                            i = next - 1;
-                        }
-                    }
-
-                    if (meshInstance.instancingData && device.extInstancing) {
-                        objDefs |= pc.SHADERDEF_INSTANCING;
-                        if (!meshInstance.instancingData._buffer) {
-                            meshInstance.instancingData._buffer = new pc.VertexBuffer(device, pc._instanceVertexFormat,
-                                drawCall.instancingData.count, drawCall.instancingData.usage, meshInstance.instancingData.buffer);
-                        }
-                    } else {
-                        objDefs &= ~pc.SHADERDEF_INSTANCING;
-                        var modelMatrix = meshInstance.node.worldTransform;
-                        var normalMatrix = meshInstance.normalMatrix;
-
-                        modelMatrix.invertTo3x3(normalMatrix);
-                        normalMatrix.transpose();
-
-                        this.modelMatrixId.setValue(modelMatrix.data);
-                        this.normalMatrixId.setValue(normalMatrix.data);
-                    }
-
-                    if (meshInstance.skinInstance) {
-                        this._skinDrawCalls++;
-                        this.skinPosOffsetId.setValue(meshInstance.skinInstance.rootNode.getPosition().data);
-                        if (device.supportsBoneTextures) {
-                            boneTexture = meshInstance.skinInstance.boneTexture;
-                            this.boneTextureId.setValue(boneTexture);
-                            this.boneTextureSizeId.setValue([boneTexture.width, boneTexture.height]);
-                        } else {
-                            this.poseMatrixId.setValue(meshInstance.skinInstance.matrixPalette);
-                        }
-                    }
-
-                    if (material && material === prevMaterial && objDefs !== prevObjDefs) {
-                        prevMaterial = null; // force change shader if the object uses a different variant of the same material
-                    }
-
-                    if (material !== prevMaterial) {
-                        this._materialSwitches++;
-                        if (!meshInstance._shader || meshInstance._shaderDefs !== objDefs) {
-                            meshInstance._shader = material.variants[objDefs];
-                            if (!meshInstance._shader) {
-                                material.updateShader(device, scene, objDefs);
-                                meshInstance._shader = material.variants[objDefs] = material.shader;
-                            }
-                            meshInstance._shaderDefs = objDefs;
-                        }
-                        device.setShader(meshInstance._shader);
-
-                        // Uniforms I: material
-                        parameters = material.parameters;
-                        for (paramName in parameters) {
-                            parameter = parameters[paramName];
-                            if (!parameter.scopeId) {
-                                parameter.scopeId = device.scope.resolve(paramName);
-                            }
-                            parameter.scopeId.setValue(parameter.data);
-                        }
-
-                        if (!prevMaterial || lightMask !== prevLightMask) {
-                            var usedDirLights = this.dispatchDirectLights(scene, lightMask);
-                            this.dispatchLocalLights(scene, lightMask, usedDirLights);
-                        }
-
-                        this.alphaTestId.setValue(material.alphaTest);
-
-                        device.setBlending(material.blend);
-                        device.setBlendFunction(material.blendSrc, material.blendDst);
-                        device.setBlendEquation(material.blendEquation);
-                        device.setColorWrite(material.redWrite, material.greenWrite, material.blueWrite, material.alphaWrite);
-                        device.setCullMode(material.cull);
-                        device.setDepthWrite(material.depthWrite);
-                        device.setDepthTest(material.depthTest);
-                    }
-
-                    // Uniforms II: meshInstance overrides
-                    parameters = meshInstance.parameters;
-                    for (paramName in parameters) {
-                        parameter = parameters[paramName];
-                        if (!parameter.scopeId) {
-                            parameter.scopeId = device.scope.resolve(paramName);
-                        }
-                        parameter.scopeId.setValue(parameter.data);
-                    }
-
-                    device.setVertexBuffer(mesh.vertexBuffer, 0);
-                    style = meshInstance.renderStyle;
-                    device.setIndexBuffer(mesh.indexBuffer[style]);
-
-
-                    if (meshInstance.instancingData) {
-                        this._instancedDrawCalls++;
-                        this._removedByInstancing += drawCall.instancingData.count;
-                        device.setVertexBuffer(meshInstance.instancingData._buffer, 1);
-                        device.draw(mesh.primitive[style], drawCall.instancingData.count);
-                        if (meshInstance.instancingData._buffer===pc._autoInstanceBuffer) {
-                            meshInstance.instancingData = null;
-                        }
-                    } else {
-                        device.draw(mesh.primitive[style]);
-                    }
-                    this._forwardDrawCalls++;
-
-                    // Unset meshInstance overrides back to material values if next draw call will use the same material
-                    if (i<drawCallsCount-1 && drawCalls[i+1].material===material) {
-                        for (paramName in parameters) {
-                            parameter = material.parameters[paramName];
-                            if (parameter) parameter.scopeId.setValue(parameter.data);
-                        }
-                    }
-
-                    prevMaterial = material;
-                    prevMeshInstance = meshInstance;
-                    prevObjDefs = objDefs;
-                    prevLightMask = lightMask;
-                }
-            }
-            // #ifdef PROFILER
-            this._forwardTime = pc.now() - forwardStartTime;
-            // #endif
-
-            device.setColorWrite(true, true, true, true);
-
-            if (scene.immediateDrawCalls.length > 0) {
-                scene.immediateDrawCalls = [];
-            }
-
-            if (isHdr) {
-                scene._gammaCorrection = oldGamma;
-                scene._toneMapping = oldTonemap;
-                scene.exposure = oldExposure;
-            }
-
-            this._camerasRendered++;
-        }
-    });
-
-    return {
-        ForwardRenderer: ForwardRenderer
-    };
-}());
+pc.extend(pc, function () {
+
+    function sortDrawCalls(drawCallA, drawCallB) {
+        if (drawCallA.zdist && drawCallB.zdist) {
+            return drawCallB.zdist - drawCallA.zdist;
+        } else {
+            return drawCallB.key - drawCallA.key;
+        }
+    }
+
+    // Global shadowmap resources
+    var scaleShift = new pc.Mat4().mul2(
+        new pc.Mat4().setTranslate(0.5, 0.5, 0.5),
+        new pc.Mat4().setScale(0.5, 0.5, 0.5)
+    );
+
+    var directionalShadowEpsilon = 0.01;
+    var pixelOffset = new pc.Vec2();
+
+    var shadowCamView = new pc.Mat4();
+    var shadowCamViewProj = new pc.Mat4();
+    var c2sc = new pc.Mat4();
+
+    var viewInvMat = new pc.Mat4();
+    var viewMat = new pc.Mat4();
+    var viewMat3 = new pc.Mat3();
+    var viewProjMat = new pc.Mat4();
+    var frustumDiagonal = new pc.Vec3();
+    var tempSphere = {};
+    var meshPos;
+    var visibleSceneAabb = new pc.BoundingBox();
+
+    var shadowMapCache = [{}, {}];
+    var shadowMapCubeCache = {};
+    var maxBlurSize = 25;
+
+    // The 8 points of the camera frustum transformed to light space
+    var frustumPoints = [];
+    for (var i = 0; i < 8; i++) {
+        frustumPoints.push(new pc.Vec3());
+    }
+
+    function _getFrustumPoints(camera, farClip, points) {
+        var nearClip   = camera.getNearClip();
+        var fov        = camera.getFov() * Math.PI / 180.0;
+        var aspect     = camera.getAspectRatio();
+        var projection = camera.getProjection();
+
+        var x, y;
+        if (projection === pc.PROJECTION_PERSPECTIVE) {
+            y = Math.tan(fov / 2.0) * nearClip;
+        } else {
+            y = camera._orthoHeight;
+        }
+        x = y * aspect;
+
+        points[0].x = x;
+        points[0].y = -y;
+        points[0].z = -nearClip;
+        points[1].x = x;
+        points[1].y = y;
+        points[1].z = -nearClip;
+        points[2].x = -x;
+        points[2].y = y;
+        points[2].z = -nearClip;
+        points[3].x = -x;
+        points[3].y = -y;
+        points[3].z = -nearClip;
+
+        if (projection === pc.PROJECTION_PERSPECTIVE) {
+            y = Math.tan(fov / 2.0) * farClip;
+            x = y * aspect;
+        }
+        points[4].x = x;
+        points[4].y = -y;
+        points[4].z = -farClip;
+        points[5].x = x;
+        points[5].y = y;
+        points[5].z = -farClip;
+        points[6].x = -x;
+        points[6].y = y;
+        points[6].z = -farClip;
+        points[7].x = -x;
+        points[7].y = -y;
+        points[7].z = -farClip;
+
+        return points;
+    }
+
+    function StaticArray(size) {
+        var data = new Array(size);
+        var obj = function(idx) { return data[idx]; }
+        obj.size = 0;
+        obj.push = function(v) {
+            data[this.size] = v;
+            ++this.size;
+        }
+        obj.data = data;
+        return obj;
+    }
+    var intersectCache = {
+        temp          : [new pc.Vec3(), new pc.Vec3(), new pc.Vec3()],
+        vertices      : new Array(3),
+        negative      : new StaticArray(3),
+        positive      : new StaticArray(3),
+        intersections : new StaticArray(3),
+        zCollection   : new StaticArray(36)
+    };
+    function _groupVertices(coord, face, smallerIsNegative) {
+        var intersections = intersectCache.intersections;
+        var small, large;
+        if (smallerIsNegative) {
+            small = intersectCache.negative;
+            large = intersectCache.positive;
+        } else {
+            small = intersectCache.positive;
+            large = intersectCache.negative;
+        }
+
+        intersections.size = 0;
+        small.size = 0;
+        large.size = 0;
+
+        // Grouping vertices according to the position related the the face
+        var intersectCount = 0;
+        var v;
+        for (var j = 0; j < 3; ++j) {
+            v = intersectCache.vertices[j];
+
+            if (v[coord] < face) {
+                small.push(v);
+            } else if (v[coord] === face) {
+                intersections.push(intersectCache.temp[intersections.size].copy(v));
+            } else {
+                large.push(v);
+            }
+        }
+    }
+    function _triXFace(zs, x, y, faceTest, yMin, yMax) {
+
+        var negative = intersectCache.negative;
+        var positive = intersectCache.positive;
+        var intersections = intersectCache.intersections;
+
+        // Find intersections
+        if (negative.size === 3) {
+            // Everything is on the negative side of the left face.
+            // The triangle won't intersect with the frustum. So ignore it
+            return false;
+        }
+
+        if (negative.size && positive.size) {
+            intersections.push(intersectCache.temp[intersections.size].lerp(
+                negative(0), positive(0), (faceTest - negative(0)[x]) / (positive(0)[x] - negative(0)[x])
+            ));
+            if (negative.size === 2) {
+                // 2 on the left, 1 on the right
+                intersections.push(intersectCache.temp[intersections.size].lerp(
+                    negative(1), positive(0), (faceTest - negative(1)[x]) / (positive(0)[x] - negative(1)[x])
+                ));
+            } else if (positive.size === 2) {
+                // 1 on the left, 2 on the right
+                intersections.push(intersectCache.temp[intersections.size].lerp(
+                    negative(0), positive(1), (faceTest - negative(0)[x]) / (positive(1)[x] - negative(0)[x])
+                ));
+            }
+        }
+
+        // Get the z of the intersections
+        if (intersections.size === 0) {
+          return true;
+        }
+        if (intersections.size === 1) {
+            // If there's only one vertex intersect the face
+            // Test if it's within the range of top/bottom faces.
+            if (yMin <= intersections(0)[y] && intersections(0)[y] <= yMax) {
+                zs.push(intersections(0).z);
+            }
+            return true;
+        }
+        // There's multiple intersections ( should only be two intersections. )
+        if (intersections(1)[y] === intersections(0)[y]) {
+            if (yMin <= intersections(0)[y] && intersections(0)[y] <= yMax) {
+                zs.push(intersections(0).z);
+                zs.push(intersections(1).z);
+            }
+        } else {
+            var delta = (intersections(1).z - intersections(0).z) / (intersections(1)[y] - intersections(0)[y]);
+            if (intersections(0)[y] > yMax) {
+                zs.push(intersections(0).z + delta * (yMax - intersections(0)[y]));
+            } else if (intersections(0)[y] < yMin) {
+                zs.push(intersections(0).z + delta * (yMin - intersections(0)[y]));
+            } else {
+                zs.push(intersections(0).z);
+            }
+            if (intersections(1)[y] > yMax) {
+                zs.push(intersections(1).z + delta * (yMax - intersections(1)[y]));
+            } else if (intersections(1)[y] < yMin) {
+                zs.push(intersections(1).z + delta * (yMin - intersections(1)[y]));
+            } else {
+                zs.push(intersections(1).z);
+            }
+        }
+        return true;
+    };
+
+    var _sceneAABB_LS = [
+        new pc.Vec3(), new pc.Vec3(), new pc.Vec3(), new pc.Vec3(),
+        new pc.Vec3(), new pc.Vec3(), new pc.Vec3(), new pc.Vec3()
+    ];
+    var iAABBTriIndexes = [
+        0,1,2,  1,2,3,
+        4,5,6,  5,6,7,
+        0,2,4,  2,4,6,
+        1,3,5,  3,5,7,
+        0,1,4,  1,4,5,
+        2,3,6,  3,6,7
+    ];
+    function _getZFromAABB(w2sc, aabbMin, aabbMax, lcamMinX, lcamMaxX, lcamMinY, lcamMaxY) {
+        _sceneAABB_LS[0].x = _sceneAABB_LS[1].x = _sceneAABB_LS[2].x = _sceneAABB_LS[3].x = aabbMin.x;
+        _sceneAABB_LS[1].y = _sceneAABB_LS[3].y = _sceneAABB_LS[7].y = _sceneAABB_LS[5].y = aabbMin.y;
+        _sceneAABB_LS[2].z = _sceneAABB_LS[3].z = _sceneAABB_LS[6].z = _sceneAABB_LS[7].z = aabbMin.z;
+        _sceneAABB_LS[4].x = _sceneAABB_LS[5].x = _sceneAABB_LS[6].x = _sceneAABB_LS[7].x = aabbMax.x;
+        _sceneAABB_LS[0].y = _sceneAABB_LS[2].y = _sceneAABB_LS[4].y = _sceneAABB_LS[6].y = aabbMax.y;
+        _sceneAABB_LS[0].z = _sceneAABB_LS[1].z = _sceneAABB_LS[4].z = _sceneAABB_LS[5].z = aabbMax.z;
+
+        for ( var i = 0; i < 8; ++i ) {
+            w2sc.transformPoint( _sceneAABB_LS[i], _sceneAABB_LS[i] );
+        }
+
+        var minz = 9999999999;
+        var maxz = -9999999999;
+
+        var vertices = intersectCache.vertices;
+        var positive = intersectCache.positive;
+        var zs       = intersectCache.zCollection;
+        zs.size = 0;
+
+        for (var AABBTriIter = 0; AABBTriIter < 12; ++AABBTriIter) {
+          vertices[0] = _sceneAABB_LS[iAABBTriIndexes[AABBTriIter * 3 + 0]];
+          vertices[1] = _sceneAABB_LS[iAABBTriIndexes[AABBTriIter * 3 + 1]];
+          vertices[2] = _sceneAABB_LS[iAABBTriIndexes[AABBTriIter * 3 + 2]];
+
+          var verticesWithinBound = 0;
+
+          _groupVertices("x", lcamMinX, true);
+          if (!_triXFace(zs, "x", "y", lcamMinX, lcamMinY, lcamMaxY)) continue;
+          verticesWithinBound += positive.size;
+
+          _groupVertices("x", lcamMaxX, false);
+          if (!_triXFace(zs, "x", "y", lcamMaxX, lcamMinY, lcamMaxY)) continue;
+          verticesWithinBound += positive.size;
+
+          _groupVertices("y", lcamMinY, true);
+          if (!_triXFace(zs, "y", "x", lcamMinY, lcamMinX, lcamMaxX)) continue;
+          verticesWithinBound += positive.size;
+
+          _groupVertices("y", lcamMaxY, false);
+          _triXFace(zs, "y", "x", lcamMaxY, lcamMinX, lcamMaxX);
+          if ( verticesWithinBound + positive.size == 12 ) {
+            // The triangle does not go outside of the frustum bound.
+            zs.push( vertices[0].z );
+            zs.push( vertices[1].z );
+            zs.push( vertices[2].z );
+          }
+        }
+
+        var z;
+        for (var j = 0, len = zs.size; j < len; j++) {
+            z = zs(j);
+            if (z < minz) minz = z;
+            if (z > maxz) maxz = z;
+        }
+        return { min: minz, max: maxz };
+    }
+
+    function _getZFromAABBSimple(w2sc, aabbMin, aabbMax, lcamMinX, lcamMaxX, lcamMinY, lcamMaxY) {
+        _sceneAABB_LS[0].x = _sceneAABB_LS[1].x = _sceneAABB_LS[2].x = _sceneAABB_LS[3].x = aabbMin.x;
+        _sceneAABB_LS[1].y = _sceneAABB_LS[3].y = _sceneAABB_LS[7].y = _sceneAABB_LS[5].y = aabbMin.y;
+        _sceneAABB_LS[2].z = _sceneAABB_LS[3].z = _sceneAABB_LS[6].z = _sceneAABB_LS[7].z = aabbMin.z;
+        _sceneAABB_LS[4].x = _sceneAABB_LS[5].x = _sceneAABB_LS[6].x = _sceneAABB_LS[7].x = aabbMax.x;
+        _sceneAABB_LS[0].y = _sceneAABB_LS[2].y = _sceneAABB_LS[4].y = _sceneAABB_LS[6].y = aabbMax.y;
+        _sceneAABB_LS[0].z = _sceneAABB_LS[1].z = _sceneAABB_LS[4].z = _sceneAABB_LS[5].z = aabbMax.z;
+
+        var minz = 9999999999;
+        var maxz = -9999999999;
+        var z;
+
+        for ( var i = 0; i < 8; ++i ) {
+            w2sc.transformPoint( _sceneAABB_LS[i], _sceneAABB_LS[i] );
+            z = _sceneAABB_LS[i].z;
+            if (z < minz) minz = z;
+            if (z > maxz) maxz = z;
+        }
+
+        return { min: minz, max: maxz };
+    }
+
+    //////////////////////////////////////
+    // Shadow mapping support functions //
+    //////////////////////////////////////
+    function getVsmFormat(device) {
+        if (device.extTextureHalfFloat) {
+            return pc.PIXELFORMAT_RGBA16F;
+        } else if (device.extTextureFloat) {
+            return pc.PIXELFORMAT_RGBA32F;
+        }
+        return pc.PIXELFORMAT_R8_G8_B8_A8;
+    }
+
+    function createShadowMap(device, width, height, shadowType) {
+        var format = shadowType===pc.SHADOW_VSM? getVsmFormat(device) : pc.PIXELFORMAT_R8_G8_B8_A8;
+        var shadowMap = new pc.Texture(device, {
+            format: format,
+            width: width,
+            height: height,
+            autoMipmap: false
+        });
+        var filter = pc.FILTER_NEAREST;
+        if (shadowType===pc.SHADOW_VSM) {
+            if ((format===pc.PIXELFORMAT_RGBA16F && device.extTextureHalfFloatLinear) ||
+                (format===pc.PIXELFORMAT_RGBA32F && device.extTextureFloatLinear) ||
+                format===pc.PIXELFORMAT_R8_G8_B8_A8) filter = pc.FILTER_LINEAR;
+        }
+        shadowMap.minFilter = filter;
+        shadowMap.magFilter = filter;
+        shadowMap.addressU = pc.ADDRESS_CLAMP_TO_EDGE;
+        shadowMap.addressV = pc.ADDRESS_CLAMP_TO_EDGE;
+        return new pc.RenderTarget(device, shadowMap, true);
+    }
+
+    function createShadowCubeMap(device, size) {
+        var cubemap = new pc.Texture(device, {
+            format: pc.PIXELFORMAT_R8_G8_B8_A8,
+            width: size,
+            height: size,
+            cubemap: true,
+            autoMipmap: false
+        });
+        cubemap.minFilter = pc.FILTER_NEAREST;
+        cubemap.magFilter = pc.FILTER_NEAREST;
+        cubemap.addressU = pc.ADDRESS_CLAMP_TO_EDGE;
+        cubemap.addressV = pc.ADDRESS_CLAMP_TO_EDGE;
+        var targets = [];
+        for (var i = 0; i < 6; i++) {
+            var target = new pc.RenderTarget(device, cubemap, {
+                face: i,
+                depth: true
+            });
+            targets.push(target);
+        }
+        return targets;
+    }
+
+    function gauss(x, sigma) {
+        return Math.exp(-(x * x) / (2.0 * sigma * sigma));
+    }
+
+    function gaussWeights(kernelSize) {
+        if (kernelSize > maxBlurSize) kernelSize = maxBlurSize;
+        var sigma = (kernelSize - 1) / (2*3);
+        var i, values, sum, halfWidth;
+
+        halfWidth = (kernelSize - 1) * 0.5;
+        values = new Array(kernelSize);
+        sum = 0.0;
+        for (i = 0; i < kernelSize; ++i) {
+            values[i] = gauss(i - halfWidth, sigma);
+            sum += values[i];
+        }
+
+        for (i = 0; i < kernelSize; ++i) {
+            values[i] /= sum;
+        }
+        return values;
+    }
+
+    function createShadowCamera(device, shadowType) {
+        // We don't need to clear the color buffer if we're rendering a depth map
+        var flags = pc.CLEARFLAG_DEPTH;
+        if (!device.extDepthTexture) flags |= pc.CLEARFLAG_COLOR;
+
+        var shadowCam = new pc.Camera();
+        shadowCam.setClearOptions({
+            //color: (shadowType===pc.SHADOW_VSM?[1.0-1.0/255.0, 1.0-1.0/255.0, 1.0-1.0/255.0, 1.0-1.0/255.0] : [1.0, 1.0, 1.0, 1.0]),
+            color: [1.0, 1.0, 1.0, 1.0],
+            depth: 1.0,
+            flags: flags
+        });
+        shadowCam._node = new pc.GraphNode();
+        return shadowCam;
+    }
+
+    function getShadowMapFromCache(device, res, mode) {
+        shadowBuffer = shadowMapCache[mode][res];
+        if (!shadowBuffer) {
+            shadowBuffer = createShadowMap(device, res, res, mode? mode : pc.SHADOW_DEPTH);
+            shadowMapCache[mode][res] = shadowBuffer;
+        }
+        return shadowBuffer;
+    }
+
+    function createShadowBuffer(device, light) {
+        var shadowBuffer;
+        if (light.getType() === pc.LIGHTTYPE_POINT) {
+            if (light._shadowType===pc.SHADOW_VSM) light._shadowType = pc.SHADOW_DEPTH; // no VSM point lights yet
+            if (light._cacheShadowMap) {
+                shadowBuffer = shadowMapCubeCache[light._shadowResolution];
+                if (!shadowBuffer) {
+                    shadowBuffer = createShadowCubeMap(device, light._shadowResolution);
+                    shadowMapCubeCache[light._shadowResolution] = shadowBuffer;
+                }
+            } else {
+                shadowBuffer = createShadowCubeMap(device, light._shadowResolution);
+            }
+            light._shadowCamera.setRenderTarget(shadowBuffer[0]);
+            light._shadowCubeMap = shadowBuffer;
+
+        } else {
+
+            if (light._cacheShadowMap) {
+                shadowBuffer = getShadowMapFromCache(device, light._shadowResolution, light._shadowType);
+            } else {
+                shadowBuffer = createShadowMap(device, light._shadowResolution, light._shadowResolution, light._shadowType);
+            }
+
+            light._shadowCamera.setRenderTarget(shadowBuffer);
+        }
+    }
+
+    /**
+     * @private
+     * @name pc.ForwardRenderer
+     * @class The forward renderer render scene objects.
+     * @description Creates a new forward renderer object.
+     * @param {pc.GraphicsDevice} graphicsDevice The graphics device used by the renderer.
+     */
+    function ForwardRenderer(graphicsDevice) {
+        this.device = graphicsDevice;
+        var device = this.device;
+
+        this._depthDrawCalls = 0;
+        this._shadowDrawCalls = 0;
+        this._forwardDrawCalls = 0;
+        this._skinDrawCalls = 0;
+        this._instancedDrawCalls = 0;
+        this._immediateRendered = 0;
+        this._removedByInstancing = 0;
+        this._camerasRendered = 0;
+        this._materialSwitches = 0;
+        this._shadowMapUpdates = 0;
+        this._shadowMapTime = 0;
+        this._forwardTime = 0;
+        this._cullTime = 0;
+
+        // Shaders
+        var library = device.getProgramLibrary();
+        this.library = library;
+
+        this._depthProgStatic = [];
+        this._depthProgSkin = [];
+        this._depthProgStaticOp = [];
+        this._depthProgSkinOp = [];
+
+        this._depthProgStaticPoint = [];
+        this._depthProgSkinPoint = [];
+        this._depthProgStaticOpPoint = [];
+        this._depthProgSkinOpPoint = [];
+
+        for(var shadowType=0; shadowType<pc.SHADOW_VSM+1; shadowType++) {
+            this._depthProgStaticOp[shadowType] = {};
+            this._depthProgSkinOp[shadowType] = {};
+            this._depthProgStaticOpPoint[shadowType] = {};
+            this._depthProgSkinOpPoint[shadowType] = {};
+        }
+
+        // Screen depth (no opacity)
+        this._depthShaderStatic = library.getProgram('depth', {
+            skin: false
+        });
+        this._depthShaderSkin = library.getProgram('depth', {
+            skin: true
+        });
+        this._depthShaderStaticOp = {};
+        this._depthShaderSkinOp = {};
+
+        var chan = ['r', 'g', 'b', 'a'];
+        for(var c=0; c<4; c++) {
+            // Screen depth (opacity)
+            this._depthShaderStaticOp[chan[c]] = library.getProgram('depth', {
+                skin: false,
+                opacityMap: true,
+                opacityChannel: chan[c]
+            });
+            this._depthShaderSkinOp[chan[c]] = library.getProgram('depth', {
+                skin: true,
+                opacityMap: true,
+                opacityChannel: chan[c]
+            });
+
+            this._depthShaderStaticOp[chan[c]] = library.getProgram('depth', {
+                skin: false,
+                opacityMap: true,
+                opacityChannel: chan[c]
+            });
+            this._depthShaderSkinOp[chan[c]] = library.getProgram('depth', {
+                skin: true,
+                opacityMap: true,
+                opacityChannel: chan[c]
+            });
+        }
+
+
+        // Uniforms
+        var scope = device.scope;
+        this.projId = scope.resolve('matrix_projection');
+        this.viewId = scope.resolve('matrix_view');
+        this.viewId3 = scope.resolve('matrix_view3');
+        this.viewInvId = scope.resolve('matrix_viewInverse');
+        this.viewProjId = scope.resolve('matrix_viewProjection');
+        this.viewPosId = scope.resolve('view_position');
+        this.nearClipId = scope.resolve('camera_near');
+        this.farClipId = scope.resolve('camera_far');
+        this.lightRadiusId = scope.resolve('light_radius');
+
+        this.fogColorId = scope.resolve('fog_color');
+        this.fogStartId = scope.resolve('fog_start');
+        this.fogEndId = scope.resolve('fog_end');
+        this.fogDensityId = scope.resolve('fog_density');
+
+        this.modelMatrixId = scope.resolve('matrix_model');
+        this.normalMatrixId = scope.resolve('matrix_normal');
+        this.poseMatrixId = scope.resolve('matrix_pose[0]');
+        this.boneTextureId = scope.resolve('texture_poseMap');
+        this.boneTextureSizeId = scope.resolve('texture_poseMapSize');
+        this.skinPosOffsetId = scope.resolve('skinPosOffset');
+
+        this.alphaTestId = scope.resolve('alpha_ref');
+        this.opacityMapId = scope.resolve('texture_opacityMap');
+
+        this.depthMapId = scope.resolve('uDepthMap');
+        this.screenSizeId = scope.resolve('uScreenSize');
+        this._screenSize = new pc.Vec4();
+
+        this.sourceId = scope.resolve("source");
+        this.pixelOffsetId = scope.resolve("pixelOffset");
+        this.weightId = scope.resolve("weight[0]");
+        var chunks = pc.shaderChunks;
+        var packVsm = !(device.extTextureHalfFloat || device.extTextureFloat);
+        var packed = packVsm? "#define PACKED\n" : "";
+        this.blurVsmShaderCode = [packed + chunks.blurVSMPS, packed + "#define GAUSS\n" + chunks.blurVSMPS];
+        this.blurVsmShader = [{}, {}];
+        this.blurVsmWeights = {};
+
+        this.fogColor = new Float32Array(3);
+        this.ambientColor = new Float32Array(3);
+    }
+
+    pc.extend(ForwardRenderer.prototype, {
+
+        _isVisible: function(camera, meshInstance) {
+            meshPos = meshInstance.aabb.center;
+            if (meshInstance.node._dirtyScale) {
+                meshInstance._aabb._radius = meshInstance._aabb.halfExtents.length();
+                meshInstance.node._dirtyScale = false;
+            }
+
+            tempSphere.radius = meshInstance._aabb._radius;
+            tempSphere.center = meshPos;
+
+            return camera._frustum.containsSphere(tempSphere);
+        },
+
+        getShadowCamera: function(device, light) {
+            var shadowCam = light._shadowCamera;
+            var shadowBuffer;
+
+            if (shadowCam === null) {
+                shadowCam = light._shadowCamera = createShadowCamera(device, light._shadowType);
+                createShadowBuffer(device, light);
+            } else {
+                shadowBuffer = shadowCam.getRenderTarget();
+                if ((shadowBuffer.width !== light._shadowResolution) || (shadowBuffer.height !== light._shadowResolution)) {
+                    createShadowBuffer(device, light);
+                }
+            }
+
+            return shadowCam;
+        },
+
+        updateCameraFrustum: function(camera) {
+            var projMat = camera.getProjectionMatrix();
+
+            var pos = camera._node.getPosition();
+            var rot = camera._node.getRotation();
+            viewInvMat.setTRS(pos, rot, pc.Vec3.ONE);
+            this.viewInvId.setValue(viewInvMat.data);
+
+            viewMat.copy(viewInvMat).invert();
+
+            camera._frustum.update(projMat, viewMat);
+        },
+
+        setCamera: function (camera, cullBorder) {
+            // Projection Matrix
+            var projMat = camera.getProjectionMatrix();
+            this.projId.setValue(projMat.data);
+
+            // ViewInverse Matrix
+            var pos = camera._node.getPosition();
+            var rot = camera._node.getRotation();
+            viewInvMat.setTRS(pos, rot, pc.Vec3.ONE);
+            this.viewInvId.setValue(viewInvMat.data);
+
+            // View Matrix
+            viewMat.copy(viewInvMat).invert();
+            this.viewId.setValue(viewMat.data);
+
+            viewMat3.data[0] = viewMat.data[0];
+            viewMat3.data[1] = viewMat.data[1];
+            viewMat3.data[2] = viewMat.data[2];
+
+            viewMat3.data[3] = viewMat.data[4];
+            viewMat3.data[4] = viewMat.data[5];
+            viewMat3.data[5] = viewMat.data[6];
+
+            viewMat3.data[6] = viewMat.data[8];
+            viewMat3.data[7] = viewMat.data[9];
+            viewMat3.data[8] = viewMat.data[10];
+
+            this.viewId3.setValue(viewMat3.data);
+
+            // ViewProjection Matrix
+            viewProjMat.mul2(projMat, viewMat);
+            this.viewProjId.setValue(viewProjMat.data);
+
+            // View Position (world space)
+            this.viewPosId.setValue(camera._node.getPosition().data);
+
+            // Near and far clip values
+            this.nearClipId.setValue(camera.getNearClip());
+            this.farClipId.setValue(camera.getFarClip());
+
+            camera._frustum.update(projMat, viewMat);
+
+            var device = this.device;
+            var target = camera.getRenderTarget();
+            device.setRenderTarget(target);
+            device.updateBegin();
+
+            var rect = camera.getRect();
+            var pixelWidth = target ? target.width : device.width;
+            var pixelHeight = target ? target.height : device.height;
+            var x = Math.floor(rect.x * pixelWidth);
+            var y = Math.floor(rect.y * pixelHeight);
+            var w = Math.floor(rect.width * pixelWidth);
+            var h = Math.floor(rect.height * pixelHeight);
+            device.setViewport(x, y, w, h);
+            device.setScissor(x, y, w, h);
+
+            device.clear(camera.getClearOptions());
+
+            if (cullBorder) device.setScissor(1, 1, pixelWidth-2, pixelHeight-2);
+        },
+
+        dispatchGlobalLights: function (scene) {
+            var i;
+            this.mainLight = -1;
+
+            var scope = this.device.scope;
+
+            this.ambientColor[0] = scene.ambientLight.r;
+            this.ambientColor[1] = scene.ambientLight.g;
+            this.ambientColor[2] = scene.ambientLight.b;
+            if (scene.gammaCorrection) {
+                for(i=0; i<3; i++) {
+                    this.ambientColor[i] = Math.pow(this.ambientColor[i], 2.2);
+                }
+            }
+            scope.resolve("light_globalAmbient").setValue(this.ambientColor);
+            scope.resolve("exposure").setValue(scene.exposure);
+            if (scene._skyboxModel) scope.resolve("skyboxIntensity").setValue(scene.skyboxIntensity);
+        },
+
+        dispatchDirectLights: function (scene, mask) {
+            var dirs = scene._globalLights;
+            var numDirs = dirs.length;
+            var i;
+            var directional, wtm, light;
+            var cnt = 0;
+
+            var scope = this.device.scope;
+
+            for (i = 0; i < numDirs; i++) {
+                if (!(dirs[i].mask & mask)) continue;
+
+                directional = dirs[i];
+                wtm = directional._node.getWorldTransform();
+                light = "light" + cnt;
+
+                scope.resolve(light + "_color").setValue(scene.gammaCorrection? directional._linearFinalColor.data : directional._finalColor.data);
+
+                // Directionals shine down the negative Y axis
+                wtm.getY(directional._direction).scale(-1);
+                scope.resolve(light + "_direction").setValue(directional._direction.normalize().data);
+
+                if (directional.getCastShadows()) {
+                    var shadowMap = this.device.extDepthTexture ?
+                            directional._shadowCamera._renderTarget._depthTexture :
+                            directional._shadowCamera._renderTarget.colorBuffer;
+
+                    // make bias dependent on far plane because it's not constant for direct light
+                    var bias = (directional._shadowBias / directional._shadowCamera.getFarClip()) * 100;
+
+                    scope.resolve(light + "_shadowMap").setValue(shadowMap);
+                    scope.resolve(light + "_shadowMatrix").setValue(directional._shadowMatrix.data);
+                    scope.resolve(light + "_shadowParams").setValue([directional._shadowResolution, directional._normalOffsetBias, bias]);
+                    if (this.mainLight < 0) {
+                        scope.resolve(light + "_shadowMatrixVS").setValue(directional._shadowMatrix.data);
+                        scope.resolve(light + "_shadowParamsVS").setValue([directional._shadowResolution, directional._normalOffsetBias, bias]);
+                        scope.resolve(light + "_directionVS").setValue(directional._direction.normalize().data);
+                        this.mainLight = i;
+                    }
+                }
+                cnt++;
+            }
+            return cnt;
+        },
+
+        dispatchLocalLights: function (scene, mask, usedDirLights) {
+            var i, wtm;
+            var point, spot;
+            var light;
+            var localLights = scene._localLights;
+            var cnt = 0;
+
+            var pnts = localLights[pc.LIGHTTYPE_POINT-1];
+            var spts = localLights[pc.LIGHTTYPE_SPOT-1];
+
+            var numDirs = usedDirLights;
+            var numPnts = pnts.length;
+            var numSpts = spts.length;
+
+            var scope = this.device.scope;
+            var shadowMap;
+
+            for (i = 0; i < numPnts; i++) {
+                if (!(pnts[i].mask & mask)) continue;
+
+                point = pnts[i];
+                wtm = point._node.getWorldTransform();
+                light = "light" + (numDirs + cnt);
+
+                scope.resolve(light + "_radius").setValue(point._attenuationEnd);
+                scope.resolve(light + "_color").setValue(scene.gammaCorrection? point._linearFinalColor.data : point._finalColor.data);
+                wtm.getTranslation(point._position);
+                scope.resolve(light + "_position").setValue(point._position.data);
+
+                if (point.getCastShadows()) {
+                    shadowMap = this.device.extDepthTexture ?
+                                point._shadowCamera._renderTarget._depthTexture :
+                                point._shadowCamera._renderTarget.colorBuffer;
+                    scope.resolve(light + "_shadowMap").setValue(shadowMap);
+                    scope.resolve(light + "_shadowMatrix").setValue(point._shadowMatrix.data);
+                    scope.resolve(light + "_shadowParams").setValue([point._shadowResolution, point._normalOffsetBias, point._shadowBias, 1.0 / point.getAttenuationEnd()]);
+                }
+                cnt++;
+            }
+
+            for (i = 0; i < numSpts; i++) {
+                if (!(spts[i].mask & mask)) continue;
+
+                spot = spts[i];
+                wtm = spot._node.getWorldTransform();
+                light = "light" + (numDirs + cnt);
+
+                scope.resolve(light + "_innerConeAngle").setValue(spot._innerConeAngleCos);
+                scope.resolve(light + "_outerConeAngle").setValue(spot._outerConeAngleCos);
+                scope.resolve(light + "_radius").setValue(spot._attenuationEnd);
+                scope.resolve(light + "_color").setValue(scene.gammaCorrection? spot._linearFinalColor.data : spot._finalColor.data);
+                wtm.getTranslation(spot._position);
+                scope.resolve(light + "_position").setValue(spot._position.data);
+                // Spots shine down the negative Y axis
+                wtm.getY(spot._direction).scale(-1);
+                scope.resolve(light + "_spotDirection").setValue(spot._direction.normalize().data);
+
+                if (spot.getCastShadows()) {
+                    var bias = spot._shadowBias * 20; // approx remap from old bias values
+                    shadowMap = this.device.extDepthTexture ?
+                                spot._shadowCamera._renderTarget._depthTexture :
+                                spot._shadowCamera._renderTarget.colorBuffer;
+                    scope.resolve(light + "_shadowMap").setValue(shadowMap);
+                    scope.resolve(light + "_shadowMatrix").setValue(spot._shadowMatrix.data);
+                    scope.resolve(light + "_shadowParams").setValue([spot._shadowResolution, spot._normalOffsetBias, bias, 1.0 / spot.getAttenuationEnd()]);
+                    if (this.mainLight < 0) {
+                        scope.resolve(light + "_shadowMatrixVS").setValue(spot._shadowMatrix.data);
+                        scope.resolve(light + "_shadowParamsVS").setValue([spot._shadowResolution, spot._normalOffsetBias, bias, 1.0 / spot.getAttenuationEnd()]);
+                        scope.resolve(light + "_positionVS").setValue(spot._position.data);
+                        this.mainLight = i;
+                    }
+                }
+                cnt++;
+            }
+        },
+
+        /**
+         * @private
+         * @function
+         * @name pc.ForwardRenderer#render
+         * @description Renders the scene using the specified camera.
+         * @param {pc.Scene} scene The scene to render.
+         * @param {pc.Camera} camera The camera with which to render the scene.
+         */
+        render: function (scene, camera) {
+            var device = this.device;
+            var scope = device.scope;
+
+            scene._activeCamera = camera;
+
+            if (scene.updateShaders) {
+                scene.updateShadersFunc(device);
+                scene.updateShaders = false;
+            }
+
+            var target = camera.getRenderTarget();
+            var isHdr = false;
+            var oldGamma = scene._gammaCorrection;
+            var oldTonemap = scene._toneMapping;
+            var oldExposure = scene.exposure;
+            if (target) {
+                var format = target.colorBuffer.format;
+                if (format===pc.PIXELFORMAT_RGB16F || format===pc.PIXELFORMAT_RGB32F) {
+                    isHdr = true;
+                    scene._gammaCorrection = pc.GAMMA_NONE;
+                    scene._toneMapping = pc.TONEMAP_LINEAR;
+                    scene.exposure = 1;
+                }
+            }
+
+            var i, j, numInstances, light;
+            var lights = scene._lights;
+            var models = scene._models;
+
+            var drawCalls = scene.drawCalls;
+            var drawCallsCount = drawCalls.length;
+            var shadowCasters = scene.shadowCasters;
+
+            var drawCall, meshInstance, prevMeshInstance = null, mesh, material, prevMaterial = null, style;
+            var boneTexture;
+
+            // Sort lights by type
+            scene._globalLights.length = 0;
+            scene._localLights[0].length = 0;
+            scene._localLights[1].length = 0;
+
+            for (i = 0; i < lights.length; i++) {
+                light = lights[i];
+                if (light.getEnabled()) {
+                    if (light.getType() === pc.LIGHTTYPE_DIRECTIONAL) {
+                        scene._globalLights.push(light);
+                    } else {
+                        scene._localLights[light.getType() === pc.LIGHTTYPE_POINT ? 0 : 1].push(light);
+                    }
+                }
+            }
+
+            var culled = [];
+            var visible;
+            var btype;
+            var emptyAabb;
+            var drawCallAabb;
+            var cullTime;
+            this.updateCameraFrustum(camera);
+
+            // Update all skin matrices to properly cull skinned objects (but don't update rendering data)
+            for (i = 0; i < drawCallsCount; i++) {
+                drawCall = drawCalls[i];
+                if (drawCall.skinInstance) {
+                    drawCall.skinInstance.updateMatrices();
+                }
+            }
+
+            // Calculate the distance of transparent meshes from the camera
+            // and cull too
+            var camPos = camera._node.getPosition();
+            var camFwd = camera._node.forward;
+            for (i = 0; i < drawCallsCount; i++) {
+                drawCall = drawCalls[i];
+                visible = true;
+                meshPos = null;
+                if (!drawCall.command) {
+                    if (drawCall._hidden) continue; // use _hidden property to quickly hide/show meshInstances
+                    meshInstance = drawCall;
+
+                    // Only alpha sort and cull mesh instances in the main world
+                    if (meshInstance.layer === pc.LAYER_WORLD) {
+
+                        // #ifdef PROFILER
+                        cullTime = pc.now();
+                        // #endif
+                        if (camera.frustumCulling && drawCall.cull) {
+                            visible = this._isVisible(camera, meshInstance);
+                        }
+                        // #ifdef PROFILER
+                        this._cullTime += pc.now() - cullTime;
+                        // #endif
+                        if (visible) {
+                            btype = meshInstance.material.blendType;
+                            if (btype !== pc.BLEND_NONE) {
+                                // alpha sort
+                                if (!meshPos) meshPos = meshInstance.aabb.center;
+                                var tempx = meshPos.x - camPos.x;
+                                var tempy = meshPos.y - camPos.y;
+                                var tempz = meshPos.z - camPos.z;
+                                meshInstance.zdist = tempx*camFwd.x + tempy*camFwd.y + tempz*camFwd.z;
+                            } else if (meshInstance.zdist !== undefined) {
+                                delete meshInstance.zdist;
+                            }
+                        }
+                    }
+                }
+                if (visible) culled.push(drawCall);
+            }
+
+            for(i=0; i<scene.immediateDrawCalls.length; i++) {
+                culled.push(scene.immediateDrawCalls[i]);
+            }
+            this._immediateRendered += scene.immediateDrawCalls.length;
+            drawCalls = culled;
+            drawCallsCount = culled.length;
+
+            // Update all skin matrix palettes
+            for (i = 0; i < drawCallsCount; i++) {
+                drawCall = drawCalls[i];
+                if (drawCall.skinInstance) {
+                    drawCall.skinInstance.updateMatrixPalette();
+                }
+            }
+
+            // Sort meshes into the correct render order
+            drawCalls.sort(sortDrawCalls);
+
+            // Render a depth target if the camera has one assigned
+            var opChan = 'r';
+            var shadowType;
+            var library = this.library;
+            if (camera._renderDepthRequests) {
+                var rect = camera._rect;
+                var width = Math.floor(rect.width * device.width);
+                var height = Math.floor(rect.height * device.height);
+
+                if (camera._depthTarget && (camera._depthTarget.width!==width || camera._depthTarget.height!==height)) {
+                    camera._depthTarget.destroy();
+                    camera._depthTarget = null;
+                }
+
+                if (!camera._depthTarget) {
+                    var colorBuffer = new pc.Texture(device, {
+                        format: pc.PIXELFORMAT_R8_G8_B8_A8,
+                        width: width,
+                        height: height
+                    });
+                    colorBuffer.minFilter = pc.FILTER_NEAREST;
+                    colorBuffer.magFilter = pc.FILTER_NEAREST;
+                    colorBuffer.addressU = pc.ADDRESS_CLAMP_TO_EDGE;
+                    colorBuffer.addressV = pc.ADDRESS_CLAMP_TO_EDGE;
+                    camera._depthTarget = new pc.RenderTarget(device, colorBuffer, {
+                        depth: true
+                    });
+                }
+
+                var oldTarget = camera.getRenderTarget();
+                camera.setRenderTarget(camera._depthTarget);
+                this.setCamera(camera);
+
+                var oldBlending = device.getBlending();
+                device.setBlending(false);
+
+                for (i = 0; i < drawCallsCount; i++) {
+                    meshInstance = drawCalls[i];
+                    if (!meshInstance.command && meshInstance.drawToDepth && meshInstance.material.blendType===pc.BLEND_NONE) {
+                        mesh = meshInstance.mesh;
+
+                        this.modelMatrixId.setValue(meshInstance.node.worldTransform.data);
+
+                        material = meshInstance.material;
+                        if (material.opacityMap) {
+                            this.opacityMapId.setValue(material.opacityMap);
+                            this.alphaTestId.setValue(material.alphaTest);
+                            if (material.opacityMapChannel) opChan = material.opacityMapChannel;
+                        }
+
+                        if (meshInstance.skinInstance) {
+                            this._skinDrawCalls++;
+                            this.skinPosOffsetId.setValue(meshInstance.skinInstance.rootNode.getPosition().data);
+                            if (device.supportsBoneTextures) {
+                                boneTexture = meshInstance.skinInstance.boneTexture;
+                                this.boneTextureId.setValue(boneTexture);
+                                this.boneTextureSizeId.setValue([boneTexture.width, boneTexture.height]);
+                            } else {
+                                this.poseMatrixId.setValue(meshInstance.skinInstance.matrixPalette);
+                            }
+                            device.setShader(material.opacityMap ? this._depthShaderSkinOp[opChan] : this._depthShaderSkin);
+                        } else {
+                            device.setShader(material.opacityMap ? this._depthShaderStaticOp[opChan] : this._depthShaderStatic);
+                        }
+
+                        style = meshInstance.renderStyle;
+
+                        device.setVertexBuffer(mesh.vertexBuffer, 0);
+                        device.setIndexBuffer(mesh.indexBuffer[style]);
+                        device.draw(mesh.primitive[style]);
+                        this._depthDrawCalls++;
+                    }
+
+                    camera.setRenderTarget(oldTarget);
+                }
+                device.setBlending(oldBlending);
+            } else {
+                if (camera._depthTarget) {
+                    camera._depthTarget.destroy();
+                    camera._depthTarget = null;
+                }
+            }
+
+            // Render all shadowmaps
+            var minx, miny, minz, maxx, maxy, maxz, centerx, centery;
+            var shadowShader;
+
+            // #ifdef PROFILER
+            var shadowMapStartTime = pc.now();
+            // #endif
+
+            for (i = 0; i < lights.length; i++) {
+                light = lights[i];
+                var type = light.getType();
+
+                if (light.getCastShadows() && light.getEnabled() && light.shadowUpdateMode!==pc.SHADOWUPDATE_NONE) {
+                    if (light.shadowUpdateMode===pc.SHADOWUPDATE_THISFRAME) light.shadowUpdateMode = pc.SHADOWUPDATE_NONE;
+                    var shadowCam = this.getShadowCamera(device, light);
+
+                    var passes = 1;
+                    var pass;
+                    var frustumSize;
+
+                    shadowCam._node.setPosition(light._node.getPosition());
+                    shadowCam._node.setRotation(light._node.getRotation());
+                    // Camera's look down negative Z, and directional lights point down negative Y
+                    shadowCam._node.rotateLocal(-90, 0, 0);
+
+                    if (type === pc.LIGHTTYPE_DIRECTIONAL) {
+
+                        // Positioning directional light frustum I
+                        // Construct light's orthographic frustum around camera frustum
+                        // Use very large near/far planes this time
+
+                        // 1. Get the frustum of the camera
+                        _getFrustumPoints(camera, light.getShadowDistance()||camera.getFarClip(), frustumPoints);
+
+                        // 2. Figure out the maximum diagonal of the frustum in light's projected space.
+                        frustumSize = frustumDiagonal.sub2( frustumPoints[0], frustumPoints[6] ).length();
+                        frustumSize = Math.max( frustumSize, frustumDiagonal.sub2( frustumPoints[4], frustumPoints[6] ).length() );
+
+                        // 3. Transform the 8 corners of the camera frustum into the shadow camera's view space
+                        shadowCamView.copy( shadowCam._node.getWorldTransform() ).invert();
+                        c2sc.copy( shadowCamView ).mul( camera._node.worldTransform );
+                        for (j = 0; j < 8; j++) {
+                            c2sc.transformPoint(frustumPoints[j], frustumPoints[j]);
+                        }
+
+                        // 4. Come up with a bounding box (in light-space) by calculating the min
+                        // and max X, Y, and Z values from your 8 light-space frustum coordinates.
+                        minx = miny = minz = 1000000;
+                        maxx = maxy = maxz = -1000000;
+                        for (j = 0; j < 8; j++) {
+                            var p = frustumPoints[j];
+                            if (p.x < minx) minx = p.x;
+                            if (p.x > maxx) maxx = p.x;
+                            if (p.y < miny) miny = p.y;
+                            if (p.y > maxy) maxy = p.y;
+                            if (p.z < minz) minz = p.z;
+                            if (p.z > maxz) maxz = p.z;
+                        }
+
+                        // 5. Enlarge the light's frustum so that the frustum will be the same size
+                        // no matter how the view frustum moves.
+                        // And also snap the frustum to align with shadow texel. ( Avoid shadow shimmering )
+                        var unitPerTexel = frustumSize / light.getShadowResolution();
+                        var delta = (frustumSize - (maxx - minx)) * 0.5;
+                        minx = Math.floor( (minx - delta) / unitPerTexel ) * unitPerTexel;
+                        delta = (frustumSize - (maxy - miny)) * 0.5;
+                        miny = Math.floor( (miny - delta) / unitPerTexel ) * unitPerTexel;
+                        maxx = minx + frustumSize;
+                        maxy = miny + frustumSize;
+
+                        // 6. Use your min and max values to create an off-center orthographic projection.
+                        centerx = (maxx + minx) * 0.5;
+                        centery = (maxy + miny) * 0.5;
+                        shadowCam._node.translateLocal(centerx, centery, 100000);
+
+                        shadowCam.setProjection( pc.PROJECTION_ORTHOGRAPHIC );
+                        shadowCam.setNearClip( 0 );
+                        shadowCam.setFarClip(200000);
+                        shadowCam.setAspectRatio( 1 ); // The light's frustum is a cuboid.
+                        shadowCam.setOrthoHeight( frustumSize * 0.5 );
+
+                    } else if (type === pc.LIGHTTYPE_SPOT) {
+
+                        // don't update invisible light
+                        if (camera.frustumCulling) {
+                            light._node.getWorldTransform();
+                            light.getBoundingSphere(tempSphere);
+                            if (!camera._frustum.containsSphere(tempSphere)) continue;
+                        }
+
+                        shadowCam.setProjection(pc.PROJECTION_PERSPECTIVE);
+                        shadowCam.setNearClip(light.getAttenuationEnd() / 1000);
+                        shadowCam.setFarClip(light.getAttenuationEnd());
+                        shadowCam.setAspectRatio(1);
+                        shadowCam.setFov(light.getOuterConeAngle() * 2);
+
+                        this.viewPosId.setValue(shadowCam._node.getPosition().data);
+                        this.lightRadiusId.setValue(light.getAttenuationEnd());
+
+                    } else if (type === pc.LIGHTTYPE_POINT) {
+
+                        // don't update invisible light
+                        if (camera.frustumCulling) {
+                            light._node.getWorldTransform();
+                            light.getBoundingSphere(tempSphere);
+                            if (!camera._frustum.containsSphere(tempSphere)) continue;
+                        }
+
+                        shadowCam.setProjection(pc.PROJECTION_PERSPECTIVE);
+                        shadowCam.setNearClip(light.getAttenuationEnd() / 1000);
+                        shadowCam.setFarClip(light.getAttenuationEnd());
+                        shadowCam.setAspectRatio(1);
+                        shadowCam.setFov(90);
+
+                        passes = 6;
+                        this.viewPosId.setValue(shadowCam._node.getPosition().data);
+                        this.lightRadiusId.setValue(light.getAttenuationEnd());
+                    }
+
+
+                    this._shadowMapUpdates += passes;
+
+                    opChan = 'r';
+                    for(pass=0; pass<passes; pass++){
+
+                        if (type === pc.LIGHTTYPE_POINT) {
+                            if (pass===0) {
+                                shadowCam._node.setEulerAngles(0, 90, 180);
+                            } else if (pass===1) {
+                                shadowCam._node.setEulerAngles(0, -90, 180);
+                            } else if (pass===2) {
+                                shadowCam._node.setEulerAngles(90, 0, 0);
+                            } else if (pass===3) {
+                                shadowCam._node.setEulerAngles(-90, 0, 0);
+                            } else if (pass===4) {
+                                shadowCam._node.setEulerAngles(0, 180, 180);
+                            } else if (pass===5) {
+                                shadowCam._node.setEulerAngles(0, 0, 180);
+                            }
+                            shadowCam._node.setPosition(light._node.getPosition());
+                            shadowCam.setRenderTarget(light._shadowCubeMap[pass]);
+                        }
+
+                        this.setCamera(shadowCam, type !== pc.LIGHTTYPE_POINT);
+
+                        // Cull shadow casters
+                        culled = [];
+                        // #ifdef PROFILER
+                        cullTime = pc.now();
+                        // #endif
+                        for (j = 0, numInstances = shadowCasters.length; j < numInstances; j++) {
+                            meshInstance = shadowCasters[j];
+                            visible = true;
+                            if (meshInstance.cull) {
+                                visible = this._isVisible(shadowCam, meshInstance);
+                            }
+                            if (visible) culled.push(meshInstance);
+                        }
+                        // #ifdef PROFILER
+                        this._cullTime += pc.now() - cullTime;
+                        // #endif
+
+                        if (type === pc.LIGHTTYPE_DIRECTIONAL) {
+
+                            // Positioning directional light frustum II
+                            // Fit clipping planes tightly around visible shadow casters
+
+                            // 1. Find AABB of visible shadow casters
+                            emptyAabb = true;
+                            for(j=0; j<culled.length; j++) {
+                                meshInstance = culled[j];
+                                drawCallAabb = meshInstance.aabb;
+                                if (emptyAabb) {
+                                    visibleSceneAabb.copy(drawCallAabb);
+                                    emptyAabb = false;
+                                } else {
+                                    visibleSceneAabb.add(drawCallAabb);
+                                }
+                            }
+
+                            // 2. Calculate minz/maxz based on this AABB
+                            var z = _getZFromAABBSimple( shadowCamView, visibleSceneAabb.getMin(), visibleSceneAabb.getMax(), minx, maxx, miny, maxy );
+
+                            // Always use the scene's aabb's Z value
+                            // Otherwise object between the light and the frustum won't cast shadow.
+                            maxz = z.max;
+                            if (z.min > minz) minz = z.min;
+
+                            // 3. Fix projection
+                            shadowCam._node.setPosition(light._node.getPosition());
+                            shadowCam._node.translateLocal(centerx, centery, maxz + directionalShadowEpsilon);
+                            shadowCam.setFarClip( maxz - minz );
+
+                            this.setCamera(shadowCam, true);
+                        }
+
+                        if (type !== pc.LIGHTTYPE_POINT) {
+
+                            shadowCamView.setTRS(shadowCam._node.getPosition(), shadowCam._node.getRotation(), pc.Vec3.ONE).invert();
+                            shadowCamViewProj.mul2(shadowCam.getProjectionMatrix(), shadowCamView);
+                            light._shadowMatrix.mul2(scaleShift, shadowCamViewProj);
+                        }
+
+                        device.setBlending(false);
+                        device.setColorWrite(true, true, true, true);
+                        device.setDepthWrite(true);
+                        device.setDepthTest(true);
+
+                        if (device.extDepthTexture) {
+                            device.setColorWrite(false, false, false, false);
+                        }
+
+                        shadowType = light._shadowType;
+                        for (j = 0, numInstances = culled.length; j < numInstances; j++) {
+                            meshInstance = culled[j];
+                            mesh = meshInstance.mesh;
+                            material = meshInstance.material;
+
+                            device.setCullMode(material.cull);
+
+                            this.modelMatrixId.setValue(meshInstance.node.worldTransform.data);
+                            if (material.opacityMap) {
+                                this.opacityMapId.setValue(material.opacityMap);
+                                this.alphaTestId.setValue(material.alphaTest);
+                                if (material.opacityMapChannel) opChan = material.opacityMapChannel;
+                            }
+                            if (meshInstance.skinInstance) {
+                                this._skinDrawCalls++;
+                                this.skinPosOffsetId.setValue(meshInstance.skinInstance.rootNode.getPosition().data);
+                                if (device.supportsBoneTextures) {
+                                    boneTexture = meshInstance.skinInstance.boneTexture;
+                                    this.boneTextureId.setValue(boneTexture);
+                                    this.boneTextureSizeId.setValue([boneTexture.width, boneTexture.height]);
+                                } else {
+                                    this.poseMatrixId.setValue(meshInstance.skinInstance.matrixPalette);
+                                }
+                                if (type !== pc.LIGHTTYPE_DIRECTIONAL) {
+                                    if (material.opacityMap) {
+                                        // Skinned point opacity
+                                        shadowShader = this._depthProgSkinOpPoint[shadowType][opChan];
+                                        if (!shadowShader) {
+                                            shadowShader = this._depthProgSkinOpPoint[shadowType][opChan] = library.getProgram('depthrgba', {
+                                                skin: true,
+                                                opacityMap: true,
+                                                point: true,
+                                                shadowType: shadowType,
+                                                opacityChannel: opChan
+                                            });
+                                        }
+                                    } else {
+                                        // Skinned point
+                                        shadowShader = this._depthProgSkinPoint[shadowType];
+                                        if (!shadowShader) {
+                                            shadowShader = this._depthProgSkinPoint[shadowType] = library.getProgram('depthrgba', {
+                                                skin: true,
+                                                point: true,
+                                                shadowType: shadowType
+                                            });
+                                        }
+                                    }
+                                } else {
+                                    if (material.opacityMap) {
+                                        // Skinned opacity
+                                        shadowShader = this._depthProgSkinOp[shadowType][opChan];
+                                        if (!shadowShader) {
+                                            shadowShader = this._depthProgSkinOp[shadowType][opChan] = library.getProgram('depthrgba', {
+                                                skin: true,
+                                                opacityMap: true,
+                                                shadowType: shadowType,
+                                                opacityChannel: opChan
+                                            });
+                                        }
+                                    } else {
+                                        // Skinned
+                                        shadowShader = this._depthProgSkin[shadowType];
+                                        if (!shadowShader) {
+                                            shadowShader = this._depthProgSkin[shadowType] = library.getProgram('depthrgba', {
+                                                skin: true,
+                                                shadowType: shadowType
+                                            });
+                                        }
+                                    }
+                                }
+                            } else {
+                                if (type !== pc.LIGHTTYPE_DIRECTIONAL) {
+                                    if (material.opacityMap) {
+                                        // Point opacity
+                                        shadowShader = this._depthProgStaticOpPoint[shadowType][opChan];
+                                        if (!shadowShader) {
+                                            shadowShader = this._depthProgStaticOpPoint[shadowType][opChan] = library.getProgram('depthrgba', {
+                                                opacityMap: true,
+                                                point: true,
+                                                shadowType: shadowType,
+                                                opacityChannel: opChan
+                                            });
+                                        }
+                                    } else {
+                                        // Point
+                                        shadowShader = this._depthProgStaticPoint[shadowType];
+                                        if (!shadowShader) {
+                                            shadowShader = this._depthProgStaticPoint[shadowType] = library.getProgram('depthrgba', {
+                                                point: true,
+                                                shadowType: shadowType
+                                            });
+                                        }
+                                    }
+                                } else {
+                                    if (material.opacityMap) {
+                                        // Opacity
+                                        shadowShader = this._depthProgStaticOp[shadowType][opChan];
+                                        if (!shadowShader) {
+                                            shadowShader = this._depthProgStaticOp[shadowType][opChan] = library.getProgram('depthrgba', {
+                                                opacityMap: true,
+                                                shadowType: shadowType,
+                                                opacityChannel: opChan
+                                            });
+                                        }
+                                    } else {
+                                        //
+                                        shadowShader = this._depthProgStatic[shadowType];
+                                        if (!shadowShader) {
+                                            shadowShader = this._depthProgStatic[shadowType] = library.getProgram('depthrgba', {
+                                                shadowType: shadowType
+                                            });
+                                        }
+                                    }
+                                }
+                            }
+                            device.setShader(shadowShader);
+
+                            style = meshInstance.renderStyle;
+
+                            device.setVertexBuffer(mesh.vertexBuffer, 0);
+                            device.setIndexBuffer(mesh.indexBuffer[style]);
+
+                            device.draw(mesh.primitive[style]);
+                            this._shadowDrawCalls++;
+                        }
+                    } // end pass
+
+                    if (light._shadowType===pc.SHADOW_VSM) {
+                        var filterSize = light._vsmBlurSize;
+                        if (filterSize > 1) {
+                            var origShadowMap = shadowCam.getRenderTarget();
+                            var tempRt = getShadowMapFromCache(device, light._shadowResolution, pc.SHADOW_VSM);
+
+                            var blurMode = light._vsmBlurMode;
+                            var blurShader = this.blurVsmShader[blurMode][filterSize];
+                            if (!blurShader) {
+                                this.blurVsmWeights[filterSize] = gaussWeights(filterSize);
+                                var chunks = pc.shaderChunks;
+                                this.blurVsmShader[blurMode][filterSize] = blurShader =
+                                    chunks.createShaderFromCode(this.device, chunks.fullscreenQuadVS,
+                                    "#define SAMPLES " + filterSize + "\n" + this.blurVsmShaderCode[blurMode], "blurVsm" + blurMode + "" + filterSize);
+                            }
+
+                            // Blur horizontal
+                            this.sourceId.setValue(origShadowMap.colorBuffer);
+                            pixelOffset.x = 1.0 / light._shadowResolution;
+                            pixelOffset.y = 0.0;
+                            this.pixelOffsetId.setValue(pixelOffset.data);
+                            if (blurMode===pc.BLUR_GAUSSIAN) this.weightId.setValue(this.blurVsmWeights[filterSize]);
+                            pc.drawQuadWithShader(device, tempRt, blurShader);
+
+                            // Blur vertical
+                            this.sourceId.setValue(tempRt.colorBuffer);
+                            pixelOffset.y = pixelOffset.x;
+                            pixelOffset.x = 0.0;
+                            this.pixelOffsetId.setValue(pixelOffset.data);
+                            pc.drawQuadWithShader(device, origShadowMap, blurShader);
+                        }
+                    }
+                }
+            }
+            // #ifdef PROFILER
+            this._shadowMapTime = pc.now() - shadowMapStartTime;
+            // #endif
+
+            // Set up the camera
+            this.setCamera(camera);
+
+            // Set up ambient/exposure
+            this.dispatchGlobalLights(scene);
+
+            // Set up the fog
+            if (scene.fog !== pc.FOG_NONE) {
+                this.fogColor[0] = scene.fogColor.r;
+                this.fogColor[1] = scene.fogColor.g;
+                this.fogColor[2] = scene.fogColor.b;
+                if (scene.gammaCorrection) {
+                    for(i=0; i<3; i++) {
+                        this.fogColor[i] = Math.pow(this.fogColor[i], 2.2);
+                    }
+                }
+                this.fogColorId.setValue(this.fogColor);
+                if (scene.fog === pc.FOG_LINEAR) {
+                    this.fogStartId.setValue(scene.fogStart);
+                    this.fogEndId.setValue(scene.fogEnd);
+                } else {
+                    this.fogDensityId.setValue(scene.fogDensity);
+                }
+            }
+
+            // Set up instancing if needed
+            var k;
+            if (!pc._instanceVertexFormat) {
+                var formatDesc = [
+                    { semantic: pc.SEMANTIC_TEXCOORD2, components: 4, type: pc.ELEMENTTYPE_FLOAT32 },
+                    { semantic: pc.SEMANTIC_TEXCOORD3, components: 4, type: pc.ELEMENTTYPE_FLOAT32 },
+                    { semantic: pc.SEMANTIC_TEXCOORD4, components: 4, type: pc.ELEMENTTYPE_FLOAT32 },
+                    { semantic: pc.SEMANTIC_TEXCOORD5, components: 4, type: pc.ELEMENTTYPE_FLOAT32 },
+                ];
+                pc._instanceVertexFormat = new pc.VertexFormat(device, formatDesc);
+            }
+            if (device.enableAutoInstancing) {
+                if (!pc._autoInstanceBuffer) {
+                    pc._autoInstanceBuffer = new pc.VertexBuffer(device, pc._instanceVertexFormat, device.autoInstancingMaxObjects, pc.BUFFER_DYNAMIC);
+                    pc._autoInstanceBufferData = new Float32Array(pc._autoInstanceBuffer.lock());
+                }
+            }
+            var next;
+            var autoInstances;
+            var objDefs, prevObjDefs, lightMask, prevLightMask, paramName, parameter, parameters;
+
+            this._screenSize.x = device.width;
+            this._screenSize.y = device.height;
+            this._screenSize.z = 1.0 / device.width;
+            this._screenSize.w = 1.0 / device.height;
+            this.screenSizeId.setValue(this._screenSize.data);
+            if (camera._depthTarget) this.depthMapId.setValue(camera._depthTarget.colorBuffer);
+
+            // Render the scene
+            // #ifdef PROFILER
+            var forwardStartTime = pc.now();
+            // #endif
+            for (i = 0; i < drawCallsCount; i++) {
+                drawCall = drawCalls[i];
+                if (drawCall.command) {
+                    // We have a command
+                    drawCall.command();
+                } else {
+                    // We have a mesh instance
+                    meshInstance = drawCall;
+                    mesh = meshInstance.mesh;
+                    material = meshInstance.material;
+                    objDefs = meshInstance._shaderDefs;
+                    lightMask = meshInstance.mask;
+
+                    if (device.enableAutoInstancing && i!==drawCallsCount-1 && device.extInstancing) {
+                        next = i + 1;
+                        autoInstances = 0;
+                        if (drawCalls[next].mesh===mesh && drawCalls[next].material===material) {
+                            for(j=0; j<16; j++) {
+                                pc._autoInstanceBufferData[j] = drawCall.node.worldTransform.data[j];
+                            }
+                            autoInstances = 1;
+                            while(next!==drawCallsCount && drawCalls[next].mesh===mesh && drawCalls[next].material===material) {
+                                for(j=0; j<16; j++) {
+                                    pc._autoInstanceBufferData[autoInstances * 16 + j] = drawCalls[next].node.worldTransform.data[j];
+                                }
+                                autoInstances++;
+                                next++;
+                            }
+                            meshInstance.instancingData = {};
+                            meshInstance.instancingData.count = autoInstances;
+                            meshInstance.instancingData._buffer = pc._autoInstanceBuffer;
+                            meshInstance.instancingData._buffer.unlock();
+                            i = next - 1;
+                        }
+                    }
+
+                    if (meshInstance.instancingData && device.extInstancing) {
+                        objDefs |= pc.SHADERDEF_INSTANCING;
+                        if (!meshInstance.instancingData._buffer) {
+                            meshInstance.instancingData._buffer = new pc.VertexBuffer(device, pc._instanceVertexFormat,
+                                drawCall.instancingData.count, drawCall.instancingData.usage, meshInstance.instancingData.buffer);
+                        }
+                    } else {
+                        objDefs &= ~pc.SHADERDEF_INSTANCING;
+                        var modelMatrix = meshInstance.node.worldTransform;
+                        var normalMatrix = meshInstance.normalMatrix;
+
+                        modelMatrix.invertTo3x3(normalMatrix);
+                        normalMatrix.transpose();
+
+                        this.modelMatrixId.setValue(modelMatrix.data);
+                        this.normalMatrixId.setValue(normalMatrix.data);
+                    }
+
+                    if (meshInstance.skinInstance) {
+                        this._skinDrawCalls++;
+                        this.skinPosOffsetId.setValue(meshInstance.skinInstance.rootNode.getPosition().data);
+                        if (device.supportsBoneTextures) {
+                            boneTexture = meshInstance.skinInstance.boneTexture;
+                            this.boneTextureId.setValue(boneTexture);
+                            this.boneTextureSizeId.setValue([boneTexture.width, boneTexture.height]);
+                        } else {
+                            this.poseMatrixId.setValue(meshInstance.skinInstance.matrixPalette);
+                        }
+                    }
+
+                    if (material && material === prevMaterial && objDefs !== prevObjDefs) {
+                        prevMaterial = null; // force change shader if the object uses a different variant of the same material
+                    }
+
+                    if (material !== prevMaterial) {
+                        this._materialSwitches++;
+                        if (!meshInstance._shader || meshInstance._shaderDefs !== objDefs) {
+                            meshInstance._shader = material.variants[objDefs];
+                            if (!meshInstance._shader) {
+                                material.updateShader(device, scene, objDefs);
+                                meshInstance._shader = material.variants[objDefs] = material.shader;
+                            }
+                            meshInstance._shaderDefs = objDefs;
+                        }
+                        device.setShader(meshInstance._shader);
+
+                        // Uniforms I: material
+                        parameters = material.parameters;
+                        for (paramName in parameters) {
+                            parameter = parameters[paramName];
+                            if (!parameter.scopeId) {
+                                parameter.scopeId = device.scope.resolve(paramName);
+                            }
+                            parameter.scopeId.setValue(parameter.data);
+                        }
+
+                        if (!prevMaterial || lightMask !== prevLightMask) {
+                            var usedDirLights = this.dispatchDirectLights(scene, lightMask);
+                            this.dispatchLocalLights(scene, lightMask, usedDirLights);
+                        }
+
+                        this.alphaTestId.setValue(material.alphaTest);
+
+                        device.setBlending(material.blend);
+                        device.setBlendFunction(material.blendSrc, material.blendDst);
+                        device.setBlendEquation(material.blendEquation);
+                        device.setColorWrite(material.redWrite, material.greenWrite, material.blueWrite, material.alphaWrite);
+                        device.setCullMode(material.cull);
+                        device.setDepthWrite(material.depthWrite);
+                        device.setDepthTest(material.depthTest);
+                    }
+
+                    // Uniforms II: meshInstance overrides
+                    parameters = meshInstance.parameters;
+                    for (paramName in parameters) {
+                        parameter = parameters[paramName];
+                        if (!parameter.scopeId) {
+                            parameter.scopeId = device.scope.resolve(paramName);
+                        }
+                        parameter.scopeId.setValue(parameter.data);
+                    }
+
+                    device.setVertexBuffer(mesh.vertexBuffer, 0);
+                    style = meshInstance.renderStyle;
+                    device.setIndexBuffer(mesh.indexBuffer[style]);
+
+
+                    if (meshInstance.instancingData) {
+                        this._instancedDrawCalls++;
+                        this._removedByInstancing += drawCall.instancingData.count;
+                        device.setVertexBuffer(meshInstance.instancingData._buffer, 1);
+                        device.draw(mesh.primitive[style], drawCall.instancingData.count);
+                        if (meshInstance.instancingData._buffer===pc._autoInstanceBuffer) {
+                            meshInstance.instancingData = null;
+                        }
+                    } else {
+                        device.draw(mesh.primitive[style]);
+                    }
+                    this._forwardDrawCalls++;
+
+                    // Unset meshInstance overrides back to material values if next draw call will use the same material
+                    if (i<drawCallsCount-1 && drawCalls[i+1].material===material) {
+                        for (paramName in parameters) {
+                            parameter = material.parameters[paramName];
+                            if (parameter) parameter.scopeId.setValue(parameter.data);
+                        }
+                    }
+
+                    prevMaterial = material;
+                    prevMeshInstance = meshInstance;
+                    prevObjDefs = objDefs;
+                    prevLightMask = lightMask;
+                }
+            }
+            // #ifdef PROFILER
+            this._forwardTime = pc.now() - forwardStartTime;
+            // #endif
+
+            device.setColorWrite(true, true, true, true);
+
+            if (scene.immediateDrawCalls.length > 0) {
+                scene.immediateDrawCalls = [];
+            }
+
+            if (isHdr) {
+                scene._gammaCorrection = oldGamma;
+                scene._toneMapping = oldTonemap;
+                scene.exposure = oldExposure;
+            }
+
+            this._camerasRendered++;
+        }
+    });
+
+    return {
+        ForwardRenderer: ForwardRenderer
+    };
+}());